--- conflicted
+++ resolved
@@ -331,14 +331,7 @@
     for cfg in must_configs:
         new_case_config[cfg] = getattr(config, cfg)
 
-<<<<<<< HEAD
     run_container_cmd = "python3 run_inference.py" \
-=======
-    start_cmd = "cd " + dp_path + " && " + sys.executable \
-                + " ../utils/container_manager.py -o runcmdin -c " \
-                + container_name + " -r \"" \
-                + f"python3 run_inference.py" \
->>>>>>> 9cb7b1e0
                 + f" --perf_dir " + getattr(config, "FLAGPERF_PATH") \
                 + f" --loglevel " + getattr(config, "FLAGPERF_LOG_LEVEL") \
                 + f" --vendor " + getattr(config, "VENDOR") \
