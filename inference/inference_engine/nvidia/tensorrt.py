import os
import torch
from torch import autocast
import tensorrt as trt

trt.init_libnvinfer_plugins(None, "")
import numpy as np
import pycuda.driver as cuda
import pycuda.autoinit
import time
import subprocess


class InferModel:

    class HostDeviceMem(object):

        def __init__(self, host_mem, device_mem):
            self.host = host_mem
            self.device = device_mem

        def __str__(self):
            return "Host:\n" + str(self.host) + "\nDevice:\n" + str(
                self.device)

        def __repr__(self):
            return self.__str__()

    def __init__(self, config, onnx_path, model):
        self.config = config
<<<<<<< HEAD
=======

>>>>>>> 804ad25f
        self.logger = trt.Logger(trt.Logger.WARNING)
        self.runtime = trt.Runtime(self.logger)

        self.engine = self.build_engine(config, onnx_path)

        self.inputs, self.outputs, self.bindings, self.stream = self.allocate_buffers(
            self.engine)

        self.context = self.engine.create_execution_context()
        self.numpy_to_torch_dtype_dict = {
            bool: torch.bool,
            np.uint8: torch.uint8,
            np.int8: torch.int8,
            np.int16: torch.int16,
            np.int32: torch.int32,
            np.int64: torch.int64,
            np.float16: torch.float16,
            np.float32: torch.float32,
            np.float64: torch.float64,
            np.complex64: torch.complex64,
            np.complex128: torch.complex128,
        }
        self.str_to_torch_dtype_dict = {
            "bool": torch.bool,
            "uint8": torch.uint8,
            "int8": torch.int8,
            "int16": torch.int16,
            "int32": torch.int32,
            "int64": torch.int64,
            "float16": torch.float16,
            "float32": torch.float32,
            "float64": torch.float64,
            "complex64": torch.complex64,
            "complex128": torch.complex128,
        }

    def build_engine(self, config, onnx_path):
        if config.exist_compiler_path is None:
            trt_path = config.log_dir + "/" + config.trt_tmp_path

            dir_trt_path = os.path.dirname(trt_path)
            os.makedirs(dir_trt_path, exist_ok=True)

            time.sleep(10)

            trtexec_cmd = "trtexec --onnx=" + onnx_path + " --saveEngine=" + trt_path
            if config.fp16:
                trtexec_cmd += " --fp16"
            if config.has_dynamic_axis:
                trtexec_cmd += " --minShapes=" + config.minShapes
                trtexec_cmd += " --optShapes=" + config.optShapes
                trtexec_cmd += " --maxShapes=" + config.maxShapes

            p = subprocess.Popen(trtexec_cmd, shell=True)
            p.wait()
        else:
            trt_path = config.exist_compiler_path

        with open(trt_path, "rb") as f:
            return self.runtime.deserialize_cuda_engine(f.read())

    def allocate_buffers(self, engine):
        inputs = []
        outputs = []
        bindings = []
        stream = cuda.Stream()

        for binding in engine:
            size = trt.volume(
                engine.get_binding_shape(binding)) * engine.max_batch_size
            dtype = trt.nptype(engine.get_binding_dtype(binding))

            host_mem = cuda.pagelocked_empty(size, dtype)
            device_mem = cuda.mem_alloc(host_mem.nbytes)
            bindings.append(int(device_mem))

            if engine.binding_is_input(binding):
                inputs.append(self.HostDeviceMem(host_mem, device_mem))
            else:
                outputs.append(self.HostDeviceMem(host_mem, device_mem))

        return inputs, outputs, bindings, stream

    def __call__(self, model_inputs: list):

<<<<<<< HEAD
=======
        batch_size = self.config.batch_size

>>>>>>> 804ad25f
        for i, model_input in enumerate(model_inputs):
            model_input = model_input.cuda()

            cuda.memcpy_dtod_async(
                self.inputs[i].device,
                model_input.data_ptr(),
                model_input.element_size() * model_input.nelement(),
                self.stream,
            )

        self.context.execute_async_v2(bindings=self.bindings,
                                      stream_handle=self.stream.handle)
        result = []
        for out in self.outputs:
            out_tensor = torch.empty(out.host.shape, device="cuda").to(
                self.str_to_torch_dtype_dict[str(out.host.dtype)])
            cuda.memcpy_dtod_async(
                out_tensor.data_ptr(),
                out.device,
                out_tensor.element_size() * out_tensor.nelement(),
                self.stream,
            )
            result.append(out_tensor)

        self.stream.synchronize()
<<<<<<< HEAD
        return result, 0
=======
        return result, 0

>>>>>>> 804ad25f
<|MERGE_RESOLUTION|>--- conflicted
+++ resolved
@@ -1,155 +1,141 @@
-import os
-import torch
-from torch import autocast
-import tensorrt as trt
-
-trt.init_libnvinfer_plugins(None, "")
-import numpy as np
-import pycuda.driver as cuda
-import pycuda.autoinit
-import time
-import subprocess
-
-
-class InferModel:
-
-    class HostDeviceMem(object):
-
-        def __init__(self, host_mem, device_mem):
-            self.host = host_mem
-            self.device = device_mem
-
-        def __str__(self):
-            return "Host:\n" + str(self.host) + "\nDevice:\n" + str(
-                self.device)
-
-        def __repr__(self):
-            return self.__str__()
-
-    def __init__(self, config, onnx_path, model):
-        self.config = config
-<<<<<<< HEAD
-=======
-
->>>>>>> 804ad25f
-        self.logger = trt.Logger(trt.Logger.WARNING)
-        self.runtime = trt.Runtime(self.logger)
-
-        self.engine = self.build_engine(config, onnx_path)
-
-        self.inputs, self.outputs, self.bindings, self.stream = self.allocate_buffers(
-            self.engine)
-
-        self.context = self.engine.create_execution_context()
-        self.numpy_to_torch_dtype_dict = {
-            bool: torch.bool,
-            np.uint8: torch.uint8,
-            np.int8: torch.int8,
-            np.int16: torch.int16,
-            np.int32: torch.int32,
-            np.int64: torch.int64,
-            np.float16: torch.float16,
-            np.float32: torch.float32,
-            np.float64: torch.float64,
-            np.complex64: torch.complex64,
-            np.complex128: torch.complex128,
-        }
-        self.str_to_torch_dtype_dict = {
-            "bool": torch.bool,
-            "uint8": torch.uint8,
-            "int8": torch.int8,
-            "int16": torch.int16,
-            "int32": torch.int32,
-            "int64": torch.int64,
-            "float16": torch.float16,
-            "float32": torch.float32,
-            "float64": torch.float64,
-            "complex64": torch.complex64,
-            "complex128": torch.complex128,
-        }
-
-    def build_engine(self, config, onnx_path):
-        if config.exist_compiler_path is None:
-            trt_path = config.log_dir + "/" + config.trt_tmp_path
-
-            dir_trt_path = os.path.dirname(trt_path)
-            os.makedirs(dir_trt_path, exist_ok=True)
-
-            time.sleep(10)
-
-            trtexec_cmd = "trtexec --onnx=" + onnx_path + " --saveEngine=" + trt_path
-            if config.fp16:
-                trtexec_cmd += " --fp16"
-            if config.has_dynamic_axis:
-                trtexec_cmd += " --minShapes=" + config.minShapes
-                trtexec_cmd += " --optShapes=" + config.optShapes
-                trtexec_cmd += " --maxShapes=" + config.maxShapes
-
-            p = subprocess.Popen(trtexec_cmd, shell=True)
-            p.wait()
-        else:
-            trt_path = config.exist_compiler_path
-
-        with open(trt_path, "rb") as f:
-            return self.runtime.deserialize_cuda_engine(f.read())
-
-    def allocate_buffers(self, engine):
-        inputs = []
-        outputs = []
-        bindings = []
-        stream = cuda.Stream()
-
-        for binding in engine:
-            size = trt.volume(
-                engine.get_binding_shape(binding)) * engine.max_batch_size
-            dtype = trt.nptype(engine.get_binding_dtype(binding))
-
-            host_mem = cuda.pagelocked_empty(size, dtype)
-            device_mem = cuda.mem_alloc(host_mem.nbytes)
-            bindings.append(int(device_mem))
-
-            if engine.binding_is_input(binding):
-                inputs.append(self.HostDeviceMem(host_mem, device_mem))
-            else:
-                outputs.append(self.HostDeviceMem(host_mem, device_mem))
-
-        return inputs, outputs, bindings, stream
-
-    def __call__(self, model_inputs: list):
-
-<<<<<<< HEAD
-=======
-        batch_size = self.config.batch_size
-
->>>>>>> 804ad25f
-        for i, model_input in enumerate(model_inputs):
-            model_input = model_input.cuda()
-
-            cuda.memcpy_dtod_async(
-                self.inputs[i].device,
-                model_input.data_ptr(),
-                model_input.element_size() * model_input.nelement(),
-                self.stream,
-            )
-
-        self.context.execute_async_v2(bindings=self.bindings,
-                                      stream_handle=self.stream.handle)
-        result = []
-        for out in self.outputs:
-            out_tensor = torch.empty(out.host.shape, device="cuda").to(
-                self.str_to_torch_dtype_dict[str(out.host.dtype)])
-            cuda.memcpy_dtod_async(
-                out_tensor.data_ptr(),
-                out.device,
-                out_tensor.element_size() * out_tensor.nelement(),
-                self.stream,
-            )
-            result.append(out_tensor)
-
-        self.stream.synchronize()
-<<<<<<< HEAD
-        return result, 0
-=======
-        return result, 0
-
->>>>>>> 804ad25f
+import os
+import torch
+from torch import autocast
+import tensorrt as trt
+
+trt.init_libnvinfer_plugins(None, "")
+import numpy as np
+import pycuda.driver as cuda
+import pycuda.autoinit
+import time
+import subprocess
+
+
+class InferModel:
+
+    class HostDeviceMem(object):
+
+        def __init__(self, host_mem, device_mem):
+            self.host = host_mem
+            self.device = device_mem
+
+        def __str__(self):
+            return "Host:\n" + str(self.host) + "\nDevice:\n" + str(
+                self.device)
+
+        def __repr__(self):
+            return self.__str__()
+
+    def __init__(self, config, onnx_path, model):
+        self.config = config
+        self.logger = trt.Logger(trt.Logger.WARNING)
+        self.runtime = trt.Runtime(self.logger)
+
+        self.engine = self.build_engine(config, onnx_path)
+
+        self.inputs, self.outputs, self.bindings, self.stream = self.allocate_buffers(
+            self.engine)
+
+        self.context = self.engine.create_execution_context()
+        self.numpy_to_torch_dtype_dict = {
+            bool: torch.bool,
+            np.uint8: torch.uint8,
+            np.int8: torch.int8,
+            np.int16: torch.int16,
+            np.int32: torch.int32,
+            np.int64: torch.int64,
+            np.float16: torch.float16,
+            np.float32: torch.float32,
+            np.float64: torch.float64,
+            np.complex64: torch.complex64,
+            np.complex128: torch.complex128,
+        }
+        self.str_to_torch_dtype_dict = {
+            "bool": torch.bool,
+            "uint8": torch.uint8,
+            "int8": torch.int8,
+            "int16": torch.int16,
+            "int32": torch.int32,
+            "int64": torch.int64,
+            "float16": torch.float16,
+            "float32": torch.float32,
+            "float64": torch.float64,
+            "complex64": torch.complex64,
+            "complex128": torch.complex128,
+        }
+
+    def build_engine(self, config, onnx_path):
+        if config.exist_compiler_path is None:
+            trt_path = config.log_dir + "/" + config.trt_tmp_path
+
+            dir_trt_path = os.path.dirname(trt_path)
+            os.makedirs(dir_trt_path, exist_ok=True)
+
+            time.sleep(10)
+
+            trtexec_cmd = "trtexec --onnx=" + onnx_path + " --saveEngine=" + trt_path
+            if config.fp16:
+                trtexec_cmd += " --fp16"
+            if config.has_dynamic_axis:
+                trtexec_cmd += " --minShapes=" + config.minShapes
+                trtexec_cmd += " --optShapes=" + config.optShapes
+                trtexec_cmd += " --maxShapes=" + config.maxShapes
+
+            p = subprocess.Popen(trtexec_cmd, shell=True)
+            p.wait()
+        else:
+            trt_path = config.exist_compiler_path
+
+        with open(trt_path, "rb") as f:
+            return self.runtime.deserialize_cuda_engine(f.read())
+
+    def allocate_buffers(self, engine):
+        inputs = []
+        outputs = []
+        bindings = []
+        stream = cuda.Stream()
+
+        for binding in engine:
+            size = trt.volume(
+                engine.get_binding_shape(binding)) * engine.max_batch_size
+            dtype = trt.nptype(engine.get_binding_dtype(binding))
+
+            host_mem = cuda.pagelocked_empty(size, dtype)
+            device_mem = cuda.mem_alloc(host_mem.nbytes)
+            bindings.append(int(device_mem))
+
+            if engine.binding_is_input(binding):
+                inputs.append(self.HostDeviceMem(host_mem, device_mem))
+            else:
+                outputs.append(self.HostDeviceMem(host_mem, device_mem))
+
+        return inputs, outputs, bindings, stream
+
+    def __call__(self, model_inputs: list):
+
+        for i, model_input in enumerate(model_inputs):
+            model_input = model_input.cuda()
+
+            cuda.memcpy_dtod_async(
+                self.inputs[i].device,
+                model_input.data_ptr(),
+                model_input.element_size() * model_input.nelement(),
+                self.stream,
+            )
+
+        self.context.execute_async_v2(bindings=self.bindings,
+                                      stream_handle=self.stream.handle)
+        result = []
+        for out in self.outputs:
+            out_tensor = torch.empty(out.host.shape, device="cuda").to(
+                self.str_to_torch_dtype_dict[str(out.host.dtype)])
+            cuda.memcpy_dtod_async(
+                out_tensor.data_ptr(),
+                out.device,
+                out_tensor.element_size() * out_tensor.nelement(),
+                self.stream,
+            )
+            result.append(out_tensor)
+
+        self.stream.synchronize()
+        return result, 0