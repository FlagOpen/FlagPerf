--- conflicted
+++ resolved
@@ -1,96 +1,89 @@
-import onnx
-import tvm
-import tvm.relay as relay
-from tvm.contrib.download import download_testdata
-from tvm.relay import param_dict
-from tvm.contrib import graph_executor, xpu_config
-from tvm.runtime.vm import VirtualMachine
-import torch
-import os
-import subprocess
-from loguru import logger
-import numpy as np
-import time
-
-USE_VM_COMPILE = False
-
-class InferModel:
-
-    def __init__(self, config , onnx_path, model):
-        self.input_names = []
-        self.engine = self.build_engine(config, onnx_path)
-
-    def build_engine(self, config, onnx_path):
-        onnx_model = onnx.load(onnx_path)
-        shape_dict = {}
-        for input in onnx_model.graph.input:
-            input_shape = input.type.tensor_type.shape.dim
-            input_shape = [a.dim_value for a in input_shape]
-            #input_shape[0] = config.batch_size
-            input_name = input.name #'inputs:0'
-            self.input_names.append(input_name)
-            shape_dict[input_name] = input_shape
-
-        mod, params = relay.frontend.from_onnx(onnx_model, shape_dict)
-
-        target_host = f'llvm -acc=xpu{os.environ.get("XPUSIM_DEVICE_MODEL", "KUNLUN1")[-1]}'
-        ctx = tvm.device("xpu", 0)
-        build_config = {
-                }
-        #os.environ["XTCL_BUILD_DEBUG"] = '1'
-        if config.resnet50_fuse:
-            os.environ["XTCL_FUSE_RES50V15"] = '1'
-        if config.fp16 == True:
-            os.environ["XTCL_USE_NEW_ALTER_PASS"] = '1'
-            input_fp16 = { name:"float16" for name in self.input_names}
-            build_config["XPUOutDtypeConfig"] = xpu_config.XPUOutDtypeConfig(
-                                                 default_precision="float16",
-                                                 config_last_node=True,
-                                                 config_map={
-                                                 },
-                                                 config_var_dtype_map=input_fp16,
-                                                 ).value()
-        else: ## fp32
-<<<<<<< HEAD
-            os.environ["XTCL_USE_NEW_ALTER_PASS"] = '1'
-=======
-            os.environ['XTCL_USE_FP16'] = '1'
-            os.environ['XTCL_QUANTIZE_WEIGHT'] = '1'
->>>>>>> 3d4c4376
-
-        with tvm.transform.PassContext(opt_level=3, config=build_config):
-            if USE_VM_COMPILE:
-                vm_exec = relay.backend.vm.compile(mod,
-                                                target=target_host,
-                                                target_host=target_host,
-                                                params=params)
-                
-                vm = VirtualMachine(vm_exec, ctx)
-                return vm
-            else:
-                graph, lib, params = relay.build(mod,
-                                                target="xpu -libs=xdnn -split-device-funcs -device-type=xpu2",
-                                                params=params)
-                m = graph_executor.create(graph, lib, ctx)
-                m.set_input(**params)
-                return m
-
-    def __call__(self, model_inputs: list):
-        for index, input_name in enumerate(self.input_names):
-<<<<<<< HEAD
-            self.engine.set_one_input("main",input_name, model_inputs[index].numpy())
-=======
-            if USE_VM_COMPILE:
-                self.engine.set_one_input("main",input_name, tvm.nd.array(model_inputs[index]))
-            else:
-                self.engine.set_input(input_name, tvm.nd.array(model_inputs[index]))
->>>>>>> 3d4c4376
-        self.engine.run()
-        foo_time_start = time.time()
-        output_list = [self.engine.get_output(i) for i in range(self.engine.get_num_outputs())]
-        # d2h
-        output_list = [torch.from_numpy(output.asnumpy()) for output in output_list]
-        foo_time = time.time() - foo_time_start
-        return output_list, foo_time
-
-
+import onnx
+import tvm
+import tvm.relay as relay
+from tvm.contrib.download import download_testdata
+from tvm.relay import param_dict
+from tvm.contrib import graph_executor, xpu_config
+from tvm.runtime.vm import VirtualMachine
+import torch
+import os
+import subprocess
+from loguru import logger
+import numpy as np
+import time
+
+USE_VM_COMPILE = False
+
+class InferModel:
+
+    def __init__(self, config , onnx_path, model):
+        self.input_names = []
+        self.engine = self.build_engine(config, onnx_path)
+
+    def build_engine(self, config, onnx_path):
+        onnx_model = onnx.load(onnx_path)
+        shape_dict = {}
+        for input in onnx_model.graph.input:
+            input_shape = input.type.tensor_type.shape.dim
+            input_shape = [a.dim_value for a in input_shape]
+            #input_shape[0] = config.batch_size
+            input_name = input.name #'inputs:0'
+            self.input_names.append(input_name)
+            shape_dict[input_name] = input_shape
+
+        mod, params = relay.frontend.from_onnx(onnx_model, shape_dict)
+
+        target_host = f'llvm -acc=xpu{os.environ.get("XPUSIM_DEVICE_MODEL", "KUNLUN1")[-1]}'
+        ctx = tvm.device("xpu", 0)
+        build_config = {
+                }
+        #os.environ["XTCL_BUILD_DEBUG"] = '1'
+        if config.resnet50_fuse:
+            os.environ["XTCL_FUSE_RES50V15"] = '1'
+        if config.fp16 == True:
+            os.environ["XTCL_USE_NEW_ALTER_PASS"] = '1'
+            input_fp16 = { name:"float16" for name in self.input_names}
+            build_config["XPUOutDtypeConfig"] = xpu_config.XPUOutDtypeConfig(
+                                                 default_precision="float16",
+                                                 config_last_node=True,
+                                                 config_map={
+                                                 },
+                                                 config_var_dtype_map=input_fp16,
+                                                 ).value()
+        else: ## fp32
+            os.environ["XTCL_USE_NEW_ALTER_PASS"] = '1'
+            os.environ['XTCL_USE_FP16'] = '1'
+            os.environ['XTCL_QUANTIZE_WEIGHT'] = '1'
+
+        with tvm.transform.PassContext(opt_level=3, config=build_config):
+            if USE_VM_COMPILE:
+                vm_exec = relay.backend.vm.compile(mod,
+                                                target=target_host,
+                                                target_host=target_host,
+                                                params=params)
+                
+                vm = VirtualMachine(vm_exec, ctx)
+                return vm
+            else:
+                graph, lib, params = relay.build(mod,
+                                                target="xpu -libs=xdnn -split-device-funcs -device-type=xpu2",
+                                                params=params)
+                m = graph_executor.create(graph, lib, ctx)
+                m.set_input(**params)
+                return m
+
+    def __call__(self, model_inputs: list):
+        for index, input_name in enumerate(self.input_names):
+            if USE_VM_COMPILE:
+                self.engine.set_one_input("main",input_name, model_inputs[index].numpy())
+            else:
+                self.engine.set_input(input_name, model_inputs[index].numpy())
+        self.engine.run()
+        foo_time_start = time.time()
+        output_list = [self.engine.get_output(i) for i in range(self.engine.get_num_outputs())]
+        # d2h
+        output_list = [torch.from_numpy(output.asnumpy()) for output in output_list]
+        foo_time = time.time() - foo_time_start
+        return output_list, foo_time
+
+