--- conflicted
+++ resolved
@@ -1,16 +1,12 @@
-import torch
-
-
-def torch_sync(config):
-    if config.vendor == "nvidia":
-        torch.cuda.synchronize()
-<<<<<<< HEAD
-    elif config.vendor == "iluvatar":
-        torch.cuda.synchronize()
-=======
-    if config.vendor == "kunlunxin":
-        # kunlunxin case
-        # xpu sync already finsh after InferModel.__call__
-        pass
-
->>>>>>> f33ae772
+import torch
+
+
+def torch_sync(config):
+    if config.vendor == "nvidia":
+        torch.cuda.synchronize()
+    if config.vendor == "iluvatar":
+        torch.cuda.synchronize()
+    if config.vendor == "kunlunxin":
+        # kunlunxin case
+        # xpu sync already finsh after InferModel.__call__
+        pass