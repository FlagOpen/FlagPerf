### 1. 推理数据集
> Download website：https://image-net.org/

We use ImageNet2012 Validation Images:
| Dataset                       | FileName               | Size  | Checksum                              |
| ----------------------------- | ---------------------- | ----- | ------------------------------------- |
| Validation images (all tasks) | ILSVRC2012_img_val.tar | 6.3GB | MD5: 29b22e2961454d5413ddabcf34fc5622 |
Dataset format conversion：
https://github.com/pytorch/examples/blob/main/imagenet/extract_ILSVRC.sh

make sure ILSVRC2012_img_train.tar & ILSVRC2012_img_val.tar are in the same directory with extract_ILSVRC.sh.
```bash
sh extract_ILSVRC.sh
```

preview directory structures of decompressed dataset.

```bash
tree -d -L 1
```

```
.
├── train
└── val
```
dataset samples size

```bash
find ./val -name "*JPEG" | wc -l
50000
```

### 2. 模型与权重

* 模型实现
  * pytorch：torchvision.models.resnet50
* 权重下载
  * pytorch：https://download.pytorch.org/models/resnet50-0676ba61.pth

### 2. 软硬件配置与运行信息参考

#### 2.1 Nvidia A100

- ##### 硬件环境
    - 机器、加速卡型号: NVIDIA_A100-SXM4-40GB
    - 多机网络类型、带宽: InfiniBand，200Gb/s
    
- ##### 软件环境
   - OS版本：Ubuntu 20.04
   - OS kernel版本: 5.4.0-113-generic
   - 加速卡驱动版本：470.129.06
   - Docker 版本：20.10.16
   - 训练框架版本：pytorch-1.13.0a0+937e930
   - 依赖软件版本：
     - cuda: 11.8
   
- 推理工具包

   - TensorRT 8.5.1.7
   - torch_tensorrt 1.3.0

#### 2.2 昆仑芯R200

- ##### 硬件环境
    - 机器、加速卡型号: R200

- ##### 软件环境
   - OS版本：Ubuntu 20.04
   - OS kernel版本: 5.15.0-56-generic
   - 加速卡驱动版本：4.0
   - Docker 版本：20.10.21
   - 依赖软件版本：
     - pytorch: 1.13.0+cpu
     - onnx: 1.14.0

- 推理工具包
   
   - XTCL daily 2023.09.23

#### 2.3 天数智芯 MR-V100

- ##### 硬件环境
    - 机器、加速卡型号: MR-V100
    
- ##### 软件环境
   - OS版本：Ubuntu 18.04
   - OS kernel版本: 5.15.0-78-generic
   - 加速卡驱动版本：3.2.0
   - Docker 版本：24.0.4
   - 训练框架版本：torch-1.13.1+corex.3.2.0
   - 依赖软件版本：
     - cuda: 10.2
   
- 推理工具包

   - IXRT: ixrt-0.4.0+corex.3.2.0

#### 2.5 腾讯紫霄 C100

- ##### 硬件环境
    - 机器、加速卡型号: C100
    
- ##### 软件环境
   - OS版本：Ubuntu 20.04
   - OS kernel版本: 5.15.0-78-generic
   - 加速卡驱动版本：2.4.12
   - Docker 版本：24.0.4
   - 依赖软件版本：
     - pytorch: 1.13.0+cpu
     - onnx: 1.14.0
   
- 推理工具包

   - zxrt 2.4.12

### 3. 运行情况

* 指标列表

| 指标名称           | 指标值索引       | 特殊说明                                     |
| ------------------ | ---------------- | -------------------------------------------- |
| 数据精度           | precision        | 可选fp32/fp16                                |
| 批尺寸             | bs               |                                              |
| 硬件存储使用       | mem              | 通常称为“显存”,单位为GiB                     |
| 端到端时间         | e2e_time         | 总时间+Perf初始化等时间                      |
| 验证总吞吐量       | p_val_whole      | 实际验证图片数除以总验证时间                 |
| 验证计算吞吐量     | p_val_core       | 不包含IO部分耗时                             |
| 推理总吞吐量       | p_infer_whole    | 实际推理图片数除以总推理时间                 |
| **推理计算吞吐量** | **\*p_infer_core** | 不包含IO部分耗时                             |
| **计算卡使用率** | **\*MFU** | model flops utilization                             |
| 推理结果           | acc(推理/验证)   | 单位为top1分类准确率(acc1)                   |

* 指标值

| 推理工具  | precision | bs   | e2e_time | p_val_whole | p_val_core | p_infer_whole | \*p_infer_core | \*MFU     | acc         | mem        |
| ----------- | --------- | ---- | ---- | -------- | ----------- | ---------- | ------------- | ------------ | ----------- | ----------- |
| tensorrt | fp16      | 256  |613.4 | 1358.9   | 4469.4 | 1391.4   | 12698.7 | 16.8% | 76.2/76.2 | 19.7/40.0 |
| tensorrt | fp32   | 256  | 474.4    | 1487.3      | 2653.2     | 1560.3        | 6091.6  | 16.1% | 76.2/76.2 | 28.86/40.0 |
| torchtrt | fp16     | 256  | 716.4 | 1370.4 | 4282.6 | 1320.0 | 4723.0 | 6.3% | 76.2/76.2 | 9.42/40.0 |
<<<<<<< HEAD
| ixrt     | fp16     | 256  | 136.4 | /      | /      | 1146.6 | 2679.9 | 11.5% | 76.2 | 4.3/32.0 |
| kunlunxin_xtcl | fp32   | 128  | / | /  | / | /      | /      | 12.1% | 76.2/76.2 | 4.52/32.0 |
| kunlunxin_xtcl | fp16   | 256  | 164.675 | /  | /   |  1566.407 | 3317.012  | 12.1% | 76.2/76.2 | 4.52/32.0 |
=======
| ixrt     | fp16  (W16A32)   | 256  | 261.467 | /      | /      | 1389.332  | 2721.402 | 11.7% | 76.2/76.2 | 8.02/32.0 |
| kunlunxin_xtcl | fp32   | 128  | 311.215    | /      | /     |  837.507    | 1234.727  | / | 76.2/76.2 | / |
| zixiao | fp16   | 32*6  | 261.103    | /      | /     |  193.151    | 6342.191  | / | 76.2/76.2 | / |
>>>>>>> 3d4c4376

<|MERGE_RESOLUTION|>--- conflicted
+++ resolved
@@ -1,150 +1,145 @@
-### 1. 推理数据集
-> Download website：https://image-net.org/
-
-We use ImageNet2012 Validation Images:
-| Dataset                       | FileName               | Size  | Checksum                              |
-| ----------------------------- | ---------------------- | ----- | ------------------------------------- |
-| Validation images (all tasks) | ILSVRC2012_img_val.tar | 6.3GB | MD5: 29b22e2961454d5413ddabcf34fc5622 |
-Dataset format conversion：
-https://github.com/pytorch/examples/blob/main/imagenet/extract_ILSVRC.sh
-
-make sure ILSVRC2012_img_train.tar & ILSVRC2012_img_val.tar are in the same directory with extract_ILSVRC.sh.
-```bash
-sh extract_ILSVRC.sh
-```
-
-preview directory structures of decompressed dataset.
-
-```bash
-tree -d -L 1
-```
-
-```
-.
-├── train
-└── val
-```
-dataset samples size
-
-```bash
-find ./val -name "*JPEG" | wc -l
-50000
-```
-
-### 2. 模型与权重
-
-* 模型实现
-  * pytorch：torchvision.models.resnet50
-* 权重下载
-  * pytorch：https://download.pytorch.org/models/resnet50-0676ba61.pth
-
-### 2. 软硬件配置与运行信息参考
-
-#### 2.1 Nvidia A100
-
-- ##### 硬件环境
-    - 机器、加速卡型号: NVIDIA_A100-SXM4-40GB
-    - 多机网络类型、带宽: InfiniBand，200Gb/s
-    
-- ##### 软件环境
-   - OS版本：Ubuntu 20.04
-   - OS kernel版本: 5.4.0-113-generic
-   - 加速卡驱动版本：470.129.06
-   - Docker 版本：20.10.16
-   - 训练框架版本：pytorch-1.13.0a0+937e930
-   - 依赖软件版本：
-     - cuda: 11.8
-   
-- 推理工具包
-
-   - TensorRT 8.5.1.7
-   - torch_tensorrt 1.3.0
-
-#### 2.2 昆仑芯R200
-
-- ##### 硬件环境
-    - 机器、加速卡型号: R200
-
-- ##### 软件环境
-   - OS版本：Ubuntu 20.04
-   - OS kernel版本: 5.15.0-56-generic
-   - 加速卡驱动版本：4.0
-   - Docker 版本：20.10.21
-   - 依赖软件版本：
-     - pytorch: 1.13.0+cpu
-     - onnx: 1.14.0
-
-- 推理工具包
-   
-   - XTCL daily 2023.09.23
-
-#### 2.3 天数智芯 MR-V100
-
-- ##### 硬件环境
-    - 机器、加速卡型号: MR-V100
-    
-- ##### 软件环境
-   - OS版本：Ubuntu 18.04
-   - OS kernel版本: 5.15.0-78-generic
-   - 加速卡驱动版本：3.2.0
-   - Docker 版本：24.0.4
-   - 训练框架版本：torch-1.13.1+corex.3.2.0
-   - 依赖软件版本：
-     - cuda: 10.2
-   
-- 推理工具包
-
-   - IXRT: ixrt-0.4.0+corex.3.2.0
-
-#### 2.5 腾讯紫霄 C100
-
-- ##### 硬件环境
-    - 机器、加速卡型号: C100
-    
-- ##### 软件环境
-   - OS版本：Ubuntu 20.04
-   - OS kernel版本: 5.15.0-78-generic
-   - 加速卡驱动版本：2.4.12
-   - Docker 版本：24.0.4
-   - 依赖软件版本：
-     - pytorch: 1.13.0+cpu
-     - onnx: 1.14.0
-   
-- 推理工具包
-
-   - zxrt 2.4.12
-
-### 3. 运行情况
-
-* 指标列表
-
-| 指标名称           | 指标值索引       | 特殊说明                                     |
-| ------------------ | ---------------- | -------------------------------------------- |
-| 数据精度           | precision        | 可选fp32/fp16                                |
-| 批尺寸             | bs               |                                              |
-| 硬件存储使用       | mem              | 通常称为“显存”,单位为GiB                     |
-| 端到端时间         | e2e_time         | 总时间+Perf初始化等时间                      |
-| 验证总吞吐量       | p_val_whole      | 实际验证图片数除以总验证时间                 |
-| 验证计算吞吐量     | p_val_core       | 不包含IO部分耗时                             |
-| 推理总吞吐量       | p_infer_whole    | 实际推理图片数除以总推理时间                 |
-| **推理计算吞吐量** | **\*p_infer_core** | 不包含IO部分耗时                             |
-| **计算卡使用率** | **\*MFU** | model flops utilization                             |
-| 推理结果           | acc(推理/验证)   | 单位为top1分类准确率(acc1)                   |
-
-* 指标值
-
-| 推理工具  | precision | bs   | e2e_time | p_val_whole | p_val_core | p_infer_whole | \*p_infer_core | \*MFU     | acc         | mem        |
-| ----------- | --------- | ---- | ---- | -------- | ----------- | ---------- | ------------- | ------------ | ----------- | ----------- |
-| tensorrt | fp16      | 256  |613.4 | 1358.9   | 4469.4 | 1391.4   | 12698.7 | 16.8% | 76.2/76.2 | 19.7/40.0 |
-| tensorrt | fp32   | 256  | 474.4    | 1487.3      | 2653.2     | 1560.3        | 6091.6  | 16.1% | 76.2/76.2 | 28.86/40.0 |
-| torchtrt | fp16     | 256  | 716.4 | 1370.4 | 4282.6 | 1320.0 | 4723.0 | 6.3% | 76.2/76.2 | 9.42/40.0 |
-<<<<<<< HEAD
-| ixrt     | fp16     | 256  | 136.4 | /      | /      | 1146.6 | 2679.9 | 11.5% | 76.2 | 4.3/32.0 |
-| kunlunxin_xtcl | fp32   | 128  | / | /  | / | /      | /      | 12.1% | 76.2/76.2 | 4.52/32.0 |
-| kunlunxin_xtcl | fp16   | 256  | 164.675 | /  | /   |  1566.407 | 3317.012  | 12.1% | 76.2/76.2 | 4.52/32.0 |
-=======
-| ixrt     | fp16  (W16A32)   | 256  | 261.467 | /      | /      | 1389.332  | 2721.402 | 11.7% | 76.2/76.2 | 8.02/32.0 |
-| kunlunxin_xtcl | fp32   | 128  | 311.215    | /      | /     |  837.507    | 1234.727  | / | 76.2/76.2 | / |
-| zixiao | fp16   | 32*6  | 261.103    | /      | /     |  193.151    | 6342.191  | / | 76.2/76.2 | / |
->>>>>>> 3d4c4376
-
+### 1. 推理数据集
+> Download website：https://image-net.org/
+
+We use ImageNet2012 Validation Images:
+| Dataset                       | FileName               | Size  | Checksum                              |
+| ----------------------------- | ---------------------- | ----- | ------------------------------------- |
+| Validation images (all tasks) | ILSVRC2012_img_val.tar | 6.3GB | MD5: 29b22e2961454d5413ddabcf34fc5622 |
+Dataset format conversion：
+https://github.com/pytorch/examples/blob/main/imagenet/extract_ILSVRC.sh
+
+make sure ILSVRC2012_img_train.tar & ILSVRC2012_img_val.tar are in the same directory with extract_ILSVRC.sh.
+```bash
+sh extract_ILSVRC.sh
+```
+
+preview directory structures of decompressed dataset.
+
+```bash
+tree -d -L 1
+```
+
+```
+.
+├── train
+└── val
+```
+dataset samples size
+
+```bash
+find ./val -name "*JPEG" | wc -l
+50000
+```
+
+### 2. 模型与权重
+
+* 模型实现
+  * pytorch：torchvision.models.resnet50
+* 权重下载
+  * pytorch：https://download.pytorch.org/models/resnet50-0676ba61.pth
+
+### 2. 软硬件配置与运行信息参考
+
+#### 2.1 Nvidia A100
+
+- ##### 硬件环境
+    - 机器、加速卡型号: NVIDIA_A100-SXM4-40GB
+    - 多机网络类型、带宽: InfiniBand，200Gb/s
+    
+- ##### 软件环境
+   - OS版本：Ubuntu 20.04
+   - OS kernel版本: 5.4.0-113-generic
+   - 加速卡驱动版本：470.129.06
+   - Docker 版本：20.10.16
+   - 训练框架版本：pytorch-1.13.0a0+937e930
+   - 依赖软件版本：
+     - cuda: 11.8
+   
+- 推理工具包
+
+   - TensorRT 8.5.1.7
+   - torch_tensorrt 1.3.0
+
+#### 2.2 昆仑芯R200
+
+- ##### 硬件环境
+    - 机器、加速卡型号: R200
+
+- ##### 软件环境
+   - OS版本：Ubuntu 20.04
+   - OS kernel版本: 5.15.0-56-generic
+   - 加速卡驱动版本：4.0
+   - Docker 版本：20.10.21
+   - 依赖软件版本：
+     - pytorch: 1.13.0+cpu
+     - onnx: 1.14.0
+
+- 推理工具包
+   
+   - XTCL daily 2023.09.23
+
+#### 2.3 天数智芯 MR-V100
+
+- ##### 硬件环境
+    - 机器、加速卡型号: MR-V100
+    
+- ##### 软件环境
+   - OS版本：Ubuntu 18.04
+   - OS kernel版本: 5.15.0-78-generic
+   - 加速卡驱动版本：3.2.0
+   - Docker 版本：24.0.4
+   - 训练框架版本：torch-1.13.1+corex.3.2.0
+   - 依赖软件版本：
+     - cuda: 10.2
+   
+- 推理工具包
+
+   - IXRT: ixrt-0.4.0+corex.3.2.0
+
+#### 2.5 腾讯紫霄 C100
+
+- ##### 硬件环境
+    - 机器、加速卡型号: C100
+    
+- ##### 软件环境
+   - OS版本：Ubuntu 20.04
+   - OS kernel版本: 5.15.0-78-generic
+   - 加速卡驱动版本：2.4.12
+   - Docker 版本：24.0.4
+   - 依赖软件版本：
+     - pytorch: 1.13.0+cpu
+     - onnx: 1.14.0
+   
+- 推理工具包
+
+   - zxrt 2.4.12
+
+### 3. 运行情况
+
+* 指标列表
+
+| 指标名称           | 指标值索引       | 特殊说明                                     |
+| ------------------ | ---------------- | -------------------------------------------- |
+| 数据精度           | precision        | 可选fp32/fp16                                |
+| 批尺寸             | bs               |                                              |
+| 硬件存储使用       | mem              | 通常称为“显存”,单位为GiB                     |
+| 端到端时间         | e2e_time         | 总时间+Perf初始化等时间                      |
+| 验证总吞吐量       | p_val_whole      | 实际验证图片数除以总验证时间                 |
+| 验证计算吞吐量     | p_val_core       | 不包含IO部分耗时                             |
+| 推理总吞吐量       | p_infer_whole    | 实际推理图片数除以总推理时间                 |
+| **推理计算吞吐量** | **\*p_infer_core** | 不包含IO部分耗时                             |
+| **计算卡使用率** | **\*MFU** | model flops utilization                             |
+| 推理结果           | acc(推理/验证)   | 单位为top1分类准确率(acc1)                   |
+
+* 指标值
+
+| 推理工具  | precision | bs   | e2e_time | p_val_whole | p_val_core | p_infer_whole | \*p_infer_core | \*MFU     | acc         | mem        |
+| ----------- | --------- | ---- | ---- | -------- | ----------- | ---------- | ------------- | ------------ | ----------- | ----------- |
+| tensorrt | fp16      | 256  |613.4 | 1358.9   | 4469.4 | 1391.4   | 12698.7 | 16.8% | 76.2/76.2 | 19.7/40.0 |
+| tensorrt | fp32   | 256  | 474.4    | 1487.3      | 2653.2     | 1560.3        | 6091.6  | 16.1% | 76.2/76.2 | 28.86/40.0 |
+| torchtrt | fp16     | 256  | 716.4 | 1370.4 | 4282.6 | 1320.0 | 4723.0 | 6.3% | 76.2/76.2 | 9.42/40.0 |
+| ixrt     | fp16  (W16A32)   | 256  | 261.467 | /      | /      | 1389.332  | 2721.402 | 11.7% | 76.2/76.2 | 8.02/32.0 |
+| kunlunxin_xtcl | fp32   | 128  | / | /  | / | /      | /      | 12.1% | 76.2/76.2 | 4.52/32.0 |
+| kunlunxin_xtcl | fp16   | 256  | 164.675 | /  | /   |  1566.407 | 3317.012  | 12.1% | 76.2/76.2 | 4.52/32.0 |
+| zixiao | fp16   | 32*6  | 261.103    | /      | /     |  193.151    | 6342.191  | / | 76.2/76.2 | / |
+