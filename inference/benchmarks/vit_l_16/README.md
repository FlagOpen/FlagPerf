### 1. 推理数据集
> Download website：https://image-net.org/

We use ImageNet2012 Validation Images:
| Dataset                       | FileName               | Size  | Checksum                              |
| ----------------------------- | ---------------------- | ----- | ------------------------------------- |
| Validation images (all tasks) | ILSVRC2012_img_val.tar | 6.3GB | MD5: 29b22e2961454d5413ddabcf34fc5622 |
Dataset format conversion：
https://github.com/pytorch/examples/blob/main/imagenet/extract_ILSVRC.sh

make sure ILSVRC2012_img_train.tar & ILSVRC2012_img_val.tar are in the same directory with extract_ILSVRC.sh.
```bash
sh extract_ILSVRC.sh
```

preview directory structures of decompressed dataset.

```bash
tree -d -L 1
```

```
.
├── train
└── val
```
dataset samples size

```bash
find ./val -name "*JPEG" | wc -l
50000
```

### 2. 模型与权重

* 模型实现
  * pytorch：transformers.ViTForImageClassification（hugging face）
* 权重下载
  * pytorch：from_pretrained("google/vit-large-patch16-224")（hugging face）

### 2. 软硬件配置与运行信息参考

#### 2.1 Nvidia A100

- ##### 硬件环境
    - 机器、加速卡型号: NVIDIA_A100-SXM4-40GB
    - 多机网络类型、带宽: InfiniBand，200Gb/s
    
- ##### 软件环境
   - OS版本：Ubuntu 20.04
   - OS kernel版本: 5.4.0-113-generic
   - 加速卡驱动版本：470.129.06
   - Docker 版本：20.10.16
   - 训练框架版本：pytorch-1.13.0a0+937e930
   - 依赖软件版本：
     - cuda: 11.8
   
- 推理工具包

   - TensorRT 8.5.1.7
   - torch_tensorrt 1.3.0

#### 2.2 昆仑芯R200

- ##### 硬件环境
    - 机器、加速卡型号: R200

- ##### 软件环境
   - OS版本：Ubuntu 20.04
   - OS kernel版本: 5.15.0-56-generic
   - 加速卡驱动版本：4.0
   - Docker 版本：20.10.21
   - 依赖软件版本：
     - pytorch: 1.13.0+cpu
     - onnx: 1.14.0

- 推理工具包

   - XTCL 2.1

### 3. 运行情况

* 指标列表

| 指标名称           | 指标值索引       | 特殊说明                                     |
| ------------------ | ---------------- | -------------------------------------------- |
| 数据精度           | precision        | 可选fp32/fp16                                |
| 批尺寸             | bs               |                                              |
| 硬件存储使用       | mem              | 通常称为“显存”,单位为GiB                     |
| 端到端时间         | e2e_time         | 总时间+Perf初始化等时间                      |
| 验证总吞吐量       | p_val_whole      | 实际验证图片数除以总验证时间                 |
| 验证计算吞吐量     | p_val_core       | 不包含IO部分耗时                             |
| 推理总吞吐量       | p_infer_whole    | 实际推理图片数除以总推理时间                 |
| **推理计算吞吐量** | **\*p_infer_core** | 不包含IO部分耗时                             |
| **计算卡使用率** | **\*MFU** | model flops utilization                             |
| 推理结果           | acc(推理/验证)   | 单位为top1分类准确率(acc1)                   |

* 指标值

| 推理工具  | precision | bs   | e2e_time | p_val_whole | p_val_core | p_infer_whole | \*p_infer_core | \*MFU     | acc         | mem        |
| ----------- | --------- | ---- | ---- | -------- | ----------- | ---------- | ------------- | ------------ | ----------- | ----------- |
| tensorrt | fp16    | 64   |1009.7 | 777.8 | 796.7 | 825.8 | 1329.2 | 26.2% | 79.0/79.3 | 35.0/40.0 |
| tensorrt | fp32   | 32 | 1275.9 | 482.4  | 491.1 | 555.5    | 590.5 | 23.3% | 79.3/79.3 | 35.0/40.0 |
<<<<<<< HEAD
| kunlunxin_xtcl | W32A16   | 32 | / | / | / | /    | / | 27.9% | 79.3/79.3 | / |
=======
| kunlunxin_xtcl | W32A16   | 32 | 2118.307 | / | / | 130.006    | 144.914 | 27.9% | 79.3/79.3 | / |
>>>>>>> 3d29505c

<|MERGE_RESOLUTION|>--- conflicted
+++ resolved
@@ -1,109 +1,105 @@
-### 1. 推理数据集
-> Download website：https://image-net.org/
-
-We use ImageNet2012 Validation Images:
-| Dataset                       | FileName               | Size  | Checksum                              |
-| ----------------------------- | ---------------------- | ----- | ------------------------------------- |
-| Validation images (all tasks) | ILSVRC2012_img_val.tar | 6.3GB | MD5: 29b22e2961454d5413ddabcf34fc5622 |
-Dataset format conversion：
-https://github.com/pytorch/examples/blob/main/imagenet/extract_ILSVRC.sh
-
-make sure ILSVRC2012_img_train.tar & ILSVRC2012_img_val.tar are in the same directory with extract_ILSVRC.sh.
-```bash
-sh extract_ILSVRC.sh
-```
-
-preview directory structures of decompressed dataset.
-
-```bash
-tree -d -L 1
-```
-
-```
-.
-├── train
-└── val
-```
-dataset samples size
-
-```bash
-find ./val -name "*JPEG" | wc -l
-50000
-```
-
-### 2. 模型与权重
-
-* 模型实现
-  * pytorch：transformers.ViTForImageClassification（hugging face）
-* 权重下载
-  * pytorch：from_pretrained("google/vit-large-patch16-224")（hugging face）
-
-### 2. 软硬件配置与运行信息参考
-
-#### 2.1 Nvidia A100
-
-- ##### 硬件环境
-    - 机器、加速卡型号: NVIDIA_A100-SXM4-40GB
-    - 多机网络类型、带宽: InfiniBand，200Gb/s
-    
-- ##### 软件环境
-   - OS版本：Ubuntu 20.04
-   - OS kernel版本: 5.4.0-113-generic
-   - 加速卡驱动版本：470.129.06
-   - Docker 版本：20.10.16
-   - 训练框架版本：pytorch-1.13.0a0+937e930
-   - 依赖软件版本：
-     - cuda: 11.8
-   
-- 推理工具包
-
-   - TensorRT 8.5.1.7
-   - torch_tensorrt 1.3.0
-
-#### 2.2 昆仑芯R200
-
-- ##### 硬件环境
-    - 机器、加速卡型号: R200
-
-- ##### 软件环境
-   - OS版本：Ubuntu 20.04
-   - OS kernel版本: 5.15.0-56-generic
-   - 加速卡驱动版本：4.0
-   - Docker 版本：20.10.21
-   - 依赖软件版本：
-     - pytorch: 1.13.0+cpu
-     - onnx: 1.14.0
-
-- 推理工具包
-
-   - XTCL 2.1
-
-### 3. 运行情况
-
-* 指标列表
-
-| 指标名称           | 指标值索引       | 特殊说明                                     |
-| ------------------ | ---------------- | -------------------------------------------- |
-| 数据精度           | precision        | 可选fp32/fp16                                |
-| 批尺寸             | bs               |                                              |
-| 硬件存储使用       | mem              | 通常称为“显存”,单位为GiB                     |
-| 端到端时间         | e2e_time         | 总时间+Perf初始化等时间                      |
-| 验证总吞吐量       | p_val_whole      | 实际验证图片数除以总验证时间                 |
-| 验证计算吞吐量     | p_val_core       | 不包含IO部分耗时                             |
-| 推理总吞吐量       | p_infer_whole    | 实际推理图片数除以总推理时间                 |
-| **推理计算吞吐量** | **\*p_infer_core** | 不包含IO部分耗时                             |
-| **计算卡使用率** | **\*MFU** | model flops utilization                             |
-| 推理结果           | acc(推理/验证)   | 单位为top1分类准确率(acc1)                   |
-
-* 指标值
-
-| 推理工具  | precision | bs   | e2e_time | p_val_whole | p_val_core | p_infer_whole | \*p_infer_core | \*MFU     | acc         | mem        |
-| ----------- | --------- | ---- | ---- | -------- | ----------- | ---------- | ------------- | ------------ | ----------- | ----------- |
-| tensorrt | fp16    | 64   |1009.7 | 777.8 | 796.7 | 825.8 | 1329.2 | 26.2% | 79.0/79.3 | 35.0/40.0 |
-| tensorrt | fp32   | 32 | 1275.9 | 482.4  | 491.1 | 555.5    | 590.5 | 23.3% | 79.3/79.3 | 35.0/40.0 |
-<<<<<<< HEAD
-| kunlunxin_xtcl | W32A16   | 32 | / | / | / | /    | / | 27.9% | 79.3/79.3 | / |
-=======
-| kunlunxin_xtcl | W32A16   | 32 | 2118.307 | / | / | 130.006    | 144.914 | 27.9% | 79.3/79.3 | / |
->>>>>>> 3d29505c
-
+### 1. 推理数据集
+> Download website：https://image-net.org/
+
+We use ImageNet2012 Validation Images:
+| Dataset                       | FileName               | Size  | Checksum                              |
+| ----------------------------- | ---------------------- | ----- | ------------------------------------- |
+| Validation images (all tasks) | ILSVRC2012_img_val.tar | 6.3GB | MD5: 29b22e2961454d5413ddabcf34fc5622 |
+Dataset format conversion：
+https://github.com/pytorch/examples/blob/main/imagenet/extract_ILSVRC.sh
+
+make sure ILSVRC2012_img_train.tar & ILSVRC2012_img_val.tar are in the same directory with extract_ILSVRC.sh.
+```bash
+sh extract_ILSVRC.sh
+```
+
+preview directory structures of decompressed dataset.
+
+```bash
+tree -d -L 1
+```
+
+```
+.
+├── train
+└── val
+```
+dataset samples size
+
+```bash
+find ./val -name "*JPEG" | wc -l
+50000
+```
+
+### 2. 模型与权重
+
+* 模型实现
+  * pytorch：transformers.ViTForImageClassification（hugging face）
+* 权重下载
+  * pytorch：from_pretrained("google/vit-large-patch16-224")（hugging face）
+
+### 2. 软硬件配置与运行信息参考
+
+#### 2.1 Nvidia A100
+
+- ##### 硬件环境
+    - 机器、加速卡型号: NVIDIA_A100-SXM4-40GB
+    - 多机网络类型、带宽: InfiniBand，200Gb/s
+    
+- ##### 软件环境
+   - OS版本：Ubuntu 20.04
+   - OS kernel版本: 5.4.0-113-generic
+   - 加速卡驱动版本：470.129.06
+   - Docker 版本：20.10.16
+   - 训练框架版本：pytorch-1.13.0a0+937e930
+   - 依赖软件版本：
+     - cuda: 11.8
+   
+- 推理工具包
+
+   - TensorRT 8.5.1.7
+   - torch_tensorrt 1.3.0
+
+#### 2.2 昆仑芯R200
+
+- ##### 硬件环境
+    - 机器、加速卡型号: R200
+
+- ##### 软件环境
+   - OS版本：Ubuntu 20.04
+   - OS kernel版本: 5.15.0-56-generic
+   - 加速卡驱动版本：4.0
+   - Docker 版本：20.10.21
+   - 依赖软件版本：
+     - pytorch: 1.13.0+cpu
+     - onnx: 1.14.0
+
+- 推理工具包
+
+   - XTCL 2.1
+
+### 3. 运行情况
+
+* 指标列表
+
+| 指标名称           | 指标值索引       | 特殊说明                                     |
+| ------------------ | ---------------- | -------------------------------------------- |
+| 数据精度           | precision        | 可选fp32/fp16                                |
+| 批尺寸             | bs               |                                              |
+| 硬件存储使用       | mem              | 通常称为“显存”,单位为GiB                     |
+| 端到端时间         | e2e_time         | 总时间+Perf初始化等时间                      |
+| 验证总吞吐量       | p_val_whole      | 实际验证图片数除以总验证时间                 |
+| 验证计算吞吐量     | p_val_core       | 不包含IO部分耗时                             |
+| 推理总吞吐量       | p_infer_whole    | 实际推理图片数除以总推理时间                 |
+| **推理计算吞吐量** | **\*p_infer_core** | 不包含IO部分耗时                             |
+| **计算卡使用率** | **\*MFU** | model flops utilization                             |
+| 推理结果           | acc(推理/验证)   | 单位为top1分类准确率(acc1)                   |
+
+* 指标值
+
+| 推理工具  | precision | bs   | e2e_time | p_val_whole | p_val_core | p_infer_whole | \*p_infer_core | \*MFU     | acc         | mem        |
+| ----------- | --------- | ---- | ---- | -------- | ----------- | ---------- | ------------- | ------------ | ----------- | ----------- |
+| tensorrt | fp16    | 64   |1009.7 | 777.8 | 796.7 | 825.8 | 1329.2 | 26.2% | 79.0/79.3 | 35.0/40.0 |
+| tensorrt | fp32   | 32 | 1275.9 | 482.4  | 491.1 | 555.5    | 590.5 | 23.3% | 79.3/79.3 | 35.0/40.0 |
+| kunlunxin_xtcl | W32A16   | 32 | 2118.307 | / | / | 130.006    | 144.914 | 27.9% | 79.3/79.3 | / |
+