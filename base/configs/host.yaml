FLAGPERF_PATH: "/home/FlagPerf/base"
FLAGPERF_LOG_PATH: "result"
VENDOR: "nvidia"
FLAGPERF_LOG_LEVEL: "info"
# "BENCHMARK" means benchmarks(torch), "TOOLKIT" means toolkits
# benchmarks using container_main to launch "torchrun benchmarks/<case>/main.py", nnodes * nproc
# toolkits using container_main to launch bash toolkits/<case>/<vendor>/main.sh, nnodes.
# only in benchmarks, flagperf will automatically execute benchmakrs/<case>/<vendor>/requirements.txt and env.sh
# all resources to be used in toolkits/<case>/<vendor>/main.sh, should be under toolkits/<case>/<vendor>/
BENCHMARKS_OR_TOOLKITS: "BENCHMARK"
HOSTS: ["192.168.1.2", "192.168.1.3"]
NPROC_PER_NODE: 8
SSH_PORT: "22"
HOSTS_PORTS: ["2222"]
MASTER_PORT: "29501"
SHM_SIZE: "32G"
ACCE_CONTAINER_OPT: " --gpus all"
# for nvidia, using " -- gpus all"
# for xxx, using
PIP_SOURCE: "https://mirror.baidu.com/pypi/simple"
CLEAR_CACHES: True
# for nvidia, using "CUDA_VISIBLE_DEVICES"
# for xxx, using
ACCE_VISIBLE_DEVICE_ENV_NAME: "CUDA_VISIBLE_DEVICES"
CASES: 
    "computation-FP32": "pytorch_2.3"
<<<<<<< HEAD
   #"computation-FP16": "pytorch_2.3"

=======

# nvidia "computation-FP32":"pytorch_2.3"
# nvidia "computation-TF32":"pytorch_2.3"
>>>>>>> 88cee530
<|MERGE_RESOLUTION|>--- conflicted
+++ resolved
@@ -1,34 +1,30 @@
-FLAGPERF_PATH: "/home/FlagPerf/base"
-FLAGPERF_LOG_PATH: "result"
-VENDOR: "nvidia"
-FLAGPERF_LOG_LEVEL: "info"
-# "BENCHMARK" means benchmarks(torch), "TOOLKIT" means toolkits
-# benchmarks using container_main to launch "torchrun benchmarks/<case>/main.py", nnodes * nproc
-# toolkits using container_main to launch bash toolkits/<case>/<vendor>/main.sh, nnodes.
-# only in benchmarks, flagperf will automatically execute benchmakrs/<case>/<vendor>/requirements.txt and env.sh
-# all resources to be used in toolkits/<case>/<vendor>/main.sh, should be under toolkits/<case>/<vendor>/
-BENCHMARKS_OR_TOOLKITS: "BENCHMARK"
-HOSTS: ["192.168.1.2", "192.168.1.3"]
-NPROC_PER_NODE: 8
-SSH_PORT: "22"
-HOSTS_PORTS: ["2222"]
-MASTER_PORT: "29501"
-SHM_SIZE: "32G"
-ACCE_CONTAINER_OPT: " --gpus all"
-# for nvidia, using " -- gpus all"
-# for xxx, using
-PIP_SOURCE: "https://mirror.baidu.com/pypi/simple"
-CLEAR_CACHES: True
-# for nvidia, using "CUDA_VISIBLE_DEVICES"
-# for xxx, using
-ACCE_VISIBLE_DEVICE_ENV_NAME: "CUDA_VISIBLE_DEVICES"
-CASES: 
-    "computation-FP32": "pytorch_2.3"
-<<<<<<< HEAD
-   #"computation-FP16": "pytorch_2.3"
-
-=======
-
-# nvidia "computation-FP32":"pytorch_2.3"
-# nvidia "computation-TF32":"pytorch_2.3"
->>>>>>> 88cee530
+FLAGPERF_PATH: "/home/FlagPerf/base"
+FLAGPERF_LOG_PATH: "result"
+VENDOR: "nvidia"
+FLAGPERF_LOG_LEVEL: "info"
+# "BENCHMARK" means benchmarks(torch), "TOOLKIT" means toolkits
+# benchmarks using container_main to launch "torchrun benchmarks/<case>/main.py", nnodes * nproc
+# toolkits using container_main to launch bash toolkits/<case>/<vendor>/main.sh, nnodes.
+# only in benchmarks, flagperf will automatically execute benchmakrs/<case>/<vendor>/requirements.txt and env.sh
+# all resources to be used in toolkits/<case>/<vendor>/main.sh, should be under toolkits/<case>/<vendor>/
+BENCHMARKS_OR_TOOLKITS: "BENCHMARK"
+HOSTS: ["192.168.1.2", "192.168.1.3"]
+NPROC_PER_NODE: 8
+SSH_PORT: "22"
+HOSTS_PORTS: ["2222"]
+MASTER_PORT: "29501"
+SHM_SIZE: "32G"
+ACCE_CONTAINER_OPT: " --gpus all"
+# for nvidia, using " -- gpus all"
+# for xxx, using
+PIP_SOURCE: "https://mirror.baidu.com/pypi/simple"
+CLEAR_CACHES: True
+# for nvidia, using "CUDA_VISIBLE_DEVICES"
+# for xxx, using
+ACCE_VISIBLE_DEVICE_ENV_NAME: "CUDA_VISIBLE_DEVICES"
+CASES: 
+    "computation-FP32": "pytorch_2.3"
+
+# nvidia "computation-FP32":"pytorch_2.3"
+# nvidia "computation-TF32":"pytorch_2.3"
+# nvidia "computation-FP16":"pytorch_2.3"