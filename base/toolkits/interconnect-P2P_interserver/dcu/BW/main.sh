--- conflicted
+++ resolved
@@ -32,11 +32,9 @@
         while  [ ! -f ${ip2}_run_log ] || ! grep -q "Avg bus bandwidth" ${ip2}_run_log ; do
                 sleep 1 
         done
-<<<<<<< HEAD
+
         echo "# Avg bus bandwidth :$data GB/s  # Unidirectional bandwidth"
         echo "# Avg bus bandwidth :$result GB/s  # Bidirectional bandwidth"
-=======
->>>>>>> c1b6fc73
         echo "[FlagPerf Result]interconnect-P2P_interserver-bandwidth=$result GB/s"
 
         rm -rf *_run_log
@@ -53,11 +51,9 @@
         data=$(grep "# Avg bus bandwidth" ${LOG_PATH} | awk '{print $NF}')
 
         result=$(python3 -c "print(float($data) * 2)")
-<<<<<<< HEAD
+
         echo "# Avg bus bandwidth :$data GB/s  # Unidirectional bandwidth"
         echo "# Avg bus bandwidth :$result GB/s  # Bidirectional bandwidth"
-=======
->>>>>>> c1b6fc73
         echo "[FlagPerf Result]interconnect-P2P_interserver-bandwidth=$result GB/s"
 
 
