# Copyright (c) 2024 BAAI. All rights reserved.
#
# Licensed under the Apache License, Version 2.0 (the "License")
#!/usr/bin/env python3
# -*- coding: UTF-8 -*-
import time
from loguru import logger
import os
import sys
from argparse import ArgumentParser
import subprocess


def parse_args():
    parser = ArgumentParser(description=" ")

    parser.add_argument("--case_name",
                        type=str,
                        required=True,
                        help="case name")

    parser.add_argument("--nnodes",
                        type=int,
                        required=True,
                        help="number of node")
                        
    parser.add_argument("--nproc_per_node",
                        type=int,
                        required=True,
                        help="*pu per node")

    parser.add_argument("--log_dir",
                        type=str,
                        required=True,
                        help="abs log dir")

    parser.add_argument("--vendor",
                        type=str,
                        required=True,
                        help="vendor name like nvidia")

    parser.add_argument("--log_level",
                        type=str,
                        required=True,
                        help="log level")
    
    parser.add_argument("--master_port",
                        type=int,
                        required=True,
                        help="master port")
    
    parser.add_argument("--master_addr",
                        type=str,
                        required=True,
                        help="master ip")
                        
    parser.add_argument("--host_addr",
                        type=str,
                        required=True,
                        help="my ip")
    
    parser.add_argument("--node_rank",
                        type=int,
                        required=True,
                        help="my rank")
                        
    parser.add_argument("--bench_or_tool",
                        type=str,
                        required=True,
                        help="benchmarks or toolkits")
                        
    parser.add_argument("--perf_path",
                        type=str,
                        required=True,
                        help="abs path for FlagPerf/base")

    args, unknown_args = parser.parse_known_args()
    args.unknown_args = unknown_args
    return args


def write_pid_file(pid_file_path, pid_file):
    '''Write pid file for watching the process later.
       In each round of case, we will write the current pid in the same path.
    '''
    pid_file_path = os.path.join(pid_file_path, pid_file)
    if os.path.exists(pid_file_path):
        os.remove(pid_file_path)
    file_d = open(pid_file_path, "w")
    file_d.write("%s\n" % os.getpid())
    file_d.close()
    

if __name__ == "__main__":
    config = parse_args()
    
    logfile = os.path.join(config.log_dir, config.case_name, config.host_addr + "_noderank" + str(config.node_rank), "container_main.log.txt")
    logger.remove()
    logger.add(logfile, level=config.log_level)
    logger.add(sys.stdout, level=config.log_level)
    
    logger.info(config)
    write_pid_file(config.log_dir, "start_base_task.pid")
    logger.info("Success Writing PID file at " + os.path.join(config.log_dir, "start_base_task.pid"))
    
    if config.bench_or_tool == "BENCHMARK":
        logger.info("Using PyTorch to Test {}'s {}".format(config.vendor, config.case_name))
        case_dir = os.path.join(config.perf_path, "benchmarks", config.case_name)
        
        start_cmd = "cd " + case_dir + ";torchrun"
        
        # for torch
        start_cmd += " --nproc_per_node=" + str(config.nproc_per_node)
        start_cmd += " --nnodes=" + str(config.nnodes)
        start_cmd += " --node_rank=" + str(config.node_rank)
        start_cmd += " --master_addr=" + str(config.master_addr)
        start_cmd += " --master_port=" + str(config.master_port)   
        
        # for flagperf
        start_cmd += " main.py"
        start_cmd += " --vendor=" + config.vendor
        start_cmd += " --node_size=" + str(config.nproc_per_node)
        
        script_log_file = os.path.join(os.path.dirname(logfile), "benchmark.log.txt")  
    elif config.bench_or_tool == "TOOLKIT":
        logger.info("Using {}'s Toolkits to Test {}".format(config.vendor, config.case_name))
        case_dir = os.path.join(config.perf_path, "toolkits", config.case_name, config.vendor)
        start_cmd = "export NODERANK=" + str(config.node_rank) + ";"
        start_cmd += "cd " + case_dir + ";bash main.sh"
<<<<<<< HEAD
        script_log_file = os.path.join(os.path.dirname(logfile), "toolkit.log.txt")
=======
        script_log_file = os.path.join(os.path.dirname(logfile), "toolkit.log.txt") 
>>>>>>> aeba8522
    else:
        logger.error("Invalid BENCHMARKS_OR_TOOLKITS CONFIG, STOPPED TEST!")
        exit(1)
    
    logger.info(start_cmd)
    logger.info(script_log_file)
    
    f = open(script_log_file, "w")
    p = subprocess.Popen(start_cmd,
                         shell=True,
                         stdout=f,
                         stderr=subprocess.STDOUT)
    p.wait()
    f.close() 
    logger.info("Task Finish")    
  <|MERGE_RESOLUTION|>--- conflicted
+++ resolved
@@ -127,11 +127,7 @@
         case_dir = os.path.join(config.perf_path, "toolkits", config.case_name, config.vendor)
         start_cmd = "export NODERANK=" + str(config.node_rank) + ";"
         start_cmd += "cd " + case_dir + ";bash main.sh"
-<<<<<<< HEAD
-        script_log_file = os.path.join(os.path.dirname(logfile), "toolkit.log.txt")
-=======
         script_log_file = os.path.join(os.path.dirname(logfile), "toolkit.log.txt") 
->>>>>>> aeba8522
     else:
         logger.error("Invalid BENCHMARKS_OR_TOOLKITS CONFIG, STOPPED TEST!")
         exit(1)
