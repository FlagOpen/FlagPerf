import config
from torch import nn
import torch.distributed as dist
from driver.dist_pytorch import main_proc_print
from torch.nn.parallel import DistributedDataParallel as DDP

try:
    from apex import amp
    from apex.parallel import DistributedDataParallel as ApexDDP
    from apex.parallel import convert_syncbn_model
    has_apex = True
except ImportError:
    has_apex = False


def convert_model(model: nn.Module) -> nn.Module:
    return model

def model_to_fp16(model):
    # To prevent OOM for model sizes that cannot fit in GPU memory in full precision
    if config.fp16:
        main_proc_print(" > use fp16...")
        model.half()
    return model

def model_to_ddp(model: nn.Module, use_amp) -> nn.Module:
    if dist.is_available() and dist.is_initialized():
        if has_apex and use_amp == 'apex':
            # Apex DDP preferred unless native amp is activated
            main_proc_print("Using NVIDIA APEX DistributedDataParallel.")
            model = ApexDDP(model, delay_allreduce=True)
        else:
            main_proc_print("Using native Torch DistributedDataParallel.")
<<<<<<< HEAD
            model = NativeDDP(model, device_ids=[config.local_rank])
=======
            model = DDP(model, device_ids=[config.local_rank])
>>>>>>> d97ecfc9
        # NOTE: EMA model does not need to be wrapped by DDP
    return model<|MERGE_RESOLUTION|>--- conflicted
+++ resolved
@@ -31,10 +31,6 @@
             model = ApexDDP(model, delay_allreduce=True)
         else:
             main_proc_print("Using native Torch DistributedDataParallel.")
-<<<<<<< HEAD
-            model = NativeDDP(model, device_ids=[config.local_rank])
-=======
             model = DDP(model, device_ids=[config.local_rank])
->>>>>>> d97ecfc9
         # NOTE: EMA model does not need to be wrapped by DDP
     return model