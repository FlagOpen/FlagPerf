from config_common import *

train_batch_size = 4
eval_batch_size = 4
<<<<<<< HEAD

dist_backend = "xccl"
=======
>>>>>>> e2ae9ed2

lr = 1e-5
weight_decay = 0.1
adam_beta1 = 0.9
adam_beta2 = 0.999
adam_eps = 1e-08
gradient_accumulation_steps = 1
warmup = 0.1
lr_decay_ratio = 0.1
lr_decay_iters = 4338
log_freq = 1
seed = 4096
max_samples_termination = 20000<|MERGE_RESOLUTION|>--- conflicted
+++ resolved
@@ -2,11 +2,6 @@
 
 train_batch_size = 4
 eval_batch_size = 4
-<<<<<<< HEAD
-
-dist_backend = "xccl"
-=======
->>>>>>> e2ae9ed2
 
 lr = 1e-5
 weight_decay = 0.1
