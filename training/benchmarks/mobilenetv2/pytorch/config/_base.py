from typing import ClassVar
#from train.event.base import BaseTrainingEventInterface

# case info
# chip vendor: nvidia, kunlunxin,  iluvatar, cambricon etc. key vendor is required.
vendor: str = None
# model name
name: str = "MobileNetV2"

do_train = True
fp16 = True
# =========================================================
# data
# =========================================================
<<<<<<< HEAD
data_dir: str = " "
=======
data_dir: str = None
>>>>>>> a61e300e
train_data: str = "train"
eval_data: str = "val"
output_dir: str = ""
init_checkpoint: str = ""

# =========================================================
# train && evaluate
# =========================================================
train_batch_size: int = 8
eval_batch_size: int = 8
dist_backend: str = 'nccl'

lr: float = 0.1
weight_decay: float = 1e-4
gradient_accumulation_steps: int = 1
momentum: float = 0.9

max_steps: int = 600000
seed: int = 41

# Stop training after reaching this accuracy
target_acc1: float = 50.0

# Sample to begin performing eval.
eval_iter_start_samples: int = 100

# If set to -1, disable eval, else evaluate every eval_iter_samples during training
eval_interval_samples: int = 100 * 256 * 1

# Total number of training samples to run.
max_samples_termination: float = 1388270 * 4 * 30

# number workers for dataloader
num_workers: int = 4

# local_rank for distributed training on gpus
local_rank: int = 0
# Whether to read local rank from ENVVAR
use_env: bool = True

# Number of epochs to plan seeds for. Same set across all workers.
num_epochs_to_generate_seeds_for: int = 2

# frequency of logging loss. If not positive, no logging is provided for training loss
log_freq: int = 10

# Whether to resume training from checkpoint.
# If set, precedes init_checkpoint/init_tf_checkpoint
resume_from_checkpoint: bool = False

# A object to provide some core components in training
#training_event: ClassVar[BaseTrainingEventInterface] = None

#training_event_instance: BaseTrainingEventInterface = None

# device
device: str = None
n_device: int = 1<|MERGE_RESOLUTION|>--- conflicted
+++ resolved
@@ -12,11 +12,7 @@
 # =========================================================
 # data
 # =========================================================
-<<<<<<< HEAD
-data_dir: str = " "
-=======
 data_dir: str = None
->>>>>>> a61e300e
 train_data: str = "train"
 eval_data: str = "val"
 output_dir: str = ""
