{
  "gradient_accumulation_steps": 1,
  "train_micro_batch_size_per_gpu": 2,
  "prescale_gradients": false,
  "zero_allow_untested_optimizer": true,
  "optimizer": {
    "type": "AdamW",
    "params": {
      "lr": 1e-5,
      "weight_decay": 0.1,
      "betas": [
        0.9,
        0.95
      ],
      "eps": 1e-5
    }
  },
  "zero_optimization": {
<<<<<<< HEAD
   "offload_optimizer": {
            "device": "cpu",
            "pin_memory": true
         },
        "offload_param": {
            "device": "cpu"
    },
=======
  "offload_optimizer": {
            "device": "cpu",
            "pin_memory":true
         },
        "offload_param": {
            "device": "cpu"
       }
>>>>>>> 4405c20b
    "stage": 3,
    "stage3_max_live_parameters": 1e9,
    "stage3_max_reuse_distance": 1e9,
    "stage3_prefetch_bucket_size": 1e7,
    "sub_group_size": 1e9,
    "contiguous_gradients": true,
    "allgather_bucket_size": 1e8,
    "reduce_bucket_size": 1e7,
    "overlap_comm": true,
    "reduce_scatter": true
    "zero_hpz_partition_size": 1,
  },
  "steps_per_print": 1,
  "gradient_clipping": 1.0,
  "wall_clock_breakdown": false,
<<<<<<< HEAD
  "fp32": {
=======
  "bf16": {
>>>>>>> 4405c20b
    "enabled": true
  },
  "activation_checkpointing": {
    "partition_activations": true,
    "contiguous_memory_optimization": false
  }
}<|MERGE_RESOLUTION|>--- conflicted
+++ resolved
@@ -16,7 +16,6 @@
     }
   },
   "zero_optimization": {
-<<<<<<< HEAD
    "offload_optimizer": {
             "device": "cpu",
             "pin_memory": true
@@ -24,15 +23,6 @@
         "offload_param": {
             "device": "cpu"
     },
-=======
-  "offload_optimizer": {
-            "device": "cpu",
-            "pin_memory":true
-         },
-        "offload_param": {
-            "device": "cpu"
-       }
->>>>>>> 4405c20b
     "stage": 3,
     "stage3_max_live_parameters": 1e9,
     "stage3_max_reuse_distance": 1e9,
@@ -48,11 +38,7 @@
   "steps_per_print": 1,
   "gradient_clipping": 1.0,
   "wall_clock_breakdown": false,
-<<<<<<< HEAD
   "fp32": {
-=======
-  "bf16": {
->>>>>>> 4405c20b
     "enabled": true
   },
   "activation_checkpointing": {
