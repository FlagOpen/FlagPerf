# Copyright (c) 2023 BAAI. All rights reserved.
#
# Licensed under the Apache License, Version 2.0 (the "License")
import json
import os
import ast
import argparse
import logging
import sys
from importlib import import_module

import torch
from torch.utils.data import DataLoader
from torch.utils.data.distributed import DistributedSampler

import deepspeed
import deepspeed.comm as dist

from model import get_llama_model
from dataset import get_llama_dataset


class MyLogHandler(logging.Handler, object):

    def __init__(self):
        logging.Handler.__init__(self)
        self.texts = []

    def emit(self, record):
        msg = self.format(record)
        if 'RunningAvgSamples' in msg:
            self.texts.append(msg)


def get_argument_parser():
    parser = argparse.ArgumentParser()

    parser.add_argument("--local_rank",
                        type=int,
                        default=-1,
                        help="Reserved for deepspeed framework")
    parser.add_argument("--data_dir", type=str)
    parser.add_argument("--flagperf_config", type=str)
    parser.add_argument("--nnodes",
                        type=int,
                        required=True,
                        help="how many hosts to run the testcase.")
    parser.add_argument("--nproc",
                        type=int,
                        required=True,
                        help="how many processes will run on each host.")
<<<<<<< HEAD
=======
    parser.add_argument("--sequence-parrallel",
                        type=int,
                        required=False,
                        help="how many sequences will run in parallel.")
>>>>>>> 4405c20b

    return parser


def train(model_engine, dataloader):
    model_engine.train()
    ave_loss = 0.0
    for step, data in enumerate(dataloader):

        fake_data = torch.tensor(data).long()
        input_ids = fake_data.to(args.local_rank)
        labels = fake_data.to(args.local_rank)
        loss = model_engine(input_ids=input_ids, labels=labels).loss
        model_engine.backward(loss)
        model_engine.step()

        ave_loss += loss
        if step % 10 == 0 and args.local_rank == 0:
            print('Step {}/{}, Loss: {}'.format(step, len(dataloader),
                                                ave_loss / 10))
            ave_loss = 0.0


def get_deepspeed_engine(args, model_config_dir, flashattn):
    with deepspeed.zero.Init(config_dict_or_path=args.deepspeed_config,
                             enabled=True,
                             mem_efficient_linear=False,
                             mpu=None):
        model = get_llama_model(model_config_dir, flashattn)

    model_engine, _, _, _ = deepspeed.initialize(
        args=args, model=model, model_parameters=model.parameters())
    return model_engine


def get_metric(texts):
    msg = texts[-1]
    meaningful_msg = msg.split('RunningAvgSamplesPerSec=')[1]
    pure_msg = meaningful_msg.split(',')[0]
    return float(pure_msg)


if __name__ == "__main__":
    arg_parser = get_argument_parser()
    arg_parser = deepspeed.add_config_arguments(arg_parser)
    args = arg_parser.parse_args()

    flagperf_config = {}
    sys.path.append(os.path.dirname(args.flagperf_config))
    config_file = os.path.basename(args.flagperf_config).split('.')[0]
    module = import_module(config_file)
    print("~~~~",module)

    seqlength = getattr(module, 'seqlength')
    batchsize = getattr(module, 'batchsize')
    datafilename = getattr(module, 'datafilename')
    theoryflops = getattr(module, 'theoryflops')
    epochs = getattr(module, 'epochs')
    flashattn = getattr(module, 'flashattn')

    deepspeed.init_distributed()
    model_engine = get_deepspeed_engine(args, os.path.join("llama2_7b_hf"),
                                        flashattn)
    dataset = get_llama_dataset(args, seqlength, datafilename)

    logger = logging.getLogger("DeepSpeed")
    handler = MyLogHandler()
    logger.addHandler(handler)

    sampler = DistributedSampler(dataset,
                                 num_replicas=args.nproc * args.nnodes,
                                 rank=args.local_rank)
    dataloader = DataLoader(dataset,
                            sampler=sampler,
                            batch_size=batchsize,
                            num_workers=1,
                            pin_memory=True)

    epoch = 0
    while epoch < epochs:
        sampler.set_epoch(epoch)
        train(model_engine, dataloader)
        epoch += 1

        if args.local_rank == 0:
            tokens = seqlength * batchsize
            perf = get_metric(handler.texts)
            whole_tps = tokens * perf
            chip_tps = whole_tps / args.nproc * args.nnodes
            print("System tokens per second: ", whole_tps)
            print("Tokens/p/s: ", chip_tps)
            print("MFU: ", chip_tps * 7000000000.0 * 6 / theoryflops)
<|MERGE_RESOLUTION|>--- conflicted
+++ resolved
@@ -1,150 +1,143 @@
-# Copyright (c) 2023 BAAI. All rights reserved.
-#
-# Licensed under the Apache License, Version 2.0 (the "License")
-import json
-import os
-import ast
-import argparse
-import logging
-import sys
-from importlib import import_module
-
-import torch
-from torch.utils.data import DataLoader
-from torch.utils.data.distributed import DistributedSampler
-
-import deepspeed
-import deepspeed.comm as dist
-
-from model import get_llama_model
-from dataset import get_llama_dataset
-
-
-class MyLogHandler(logging.Handler, object):
-
-    def __init__(self):
-        logging.Handler.__init__(self)
-        self.texts = []
-
-    def emit(self, record):
-        msg = self.format(record)
-        if 'RunningAvgSamples' in msg:
-            self.texts.append(msg)
-
-
-def get_argument_parser():
-    parser = argparse.ArgumentParser()
-
-    parser.add_argument("--local_rank",
-                        type=int,
-                        default=-1,
-                        help="Reserved for deepspeed framework")
-    parser.add_argument("--data_dir", type=str)
-    parser.add_argument("--flagperf_config", type=str)
-    parser.add_argument("--nnodes",
-                        type=int,
-                        required=True,
-                        help="how many hosts to run the testcase.")
-    parser.add_argument("--nproc",
-                        type=int,
-                        required=True,
-                        help="how many processes will run on each host.")
-<<<<<<< HEAD
-=======
-    parser.add_argument("--sequence-parrallel",
-                        type=int,
-                        required=False,
-                        help="how many sequences will run in parallel.")
->>>>>>> 4405c20b
-
-    return parser
-
-
-def train(model_engine, dataloader):
-    model_engine.train()
-    ave_loss = 0.0
-    for step, data in enumerate(dataloader):
-
-        fake_data = torch.tensor(data).long()
-        input_ids = fake_data.to(args.local_rank)
-        labels = fake_data.to(args.local_rank)
-        loss = model_engine(input_ids=input_ids, labels=labels).loss
-        model_engine.backward(loss)
-        model_engine.step()
-
-        ave_loss += loss
-        if step % 10 == 0 and args.local_rank == 0:
-            print('Step {}/{}, Loss: {}'.format(step, len(dataloader),
-                                                ave_loss / 10))
-            ave_loss = 0.0
-
-
-def get_deepspeed_engine(args, model_config_dir, flashattn):
-    with deepspeed.zero.Init(config_dict_or_path=args.deepspeed_config,
-                             enabled=True,
-                             mem_efficient_linear=False,
-                             mpu=None):
-        model = get_llama_model(model_config_dir, flashattn)
-
-    model_engine, _, _, _ = deepspeed.initialize(
-        args=args, model=model, model_parameters=model.parameters())
-    return model_engine
-
-
-def get_metric(texts):
-    msg = texts[-1]
-    meaningful_msg = msg.split('RunningAvgSamplesPerSec=')[1]
-    pure_msg = meaningful_msg.split(',')[0]
-    return float(pure_msg)
-
-
-if __name__ == "__main__":
-    arg_parser = get_argument_parser()
-    arg_parser = deepspeed.add_config_arguments(arg_parser)
-    args = arg_parser.parse_args()
-
-    flagperf_config = {}
-    sys.path.append(os.path.dirname(args.flagperf_config))
-    config_file = os.path.basename(args.flagperf_config).split('.')[0]
-    module = import_module(config_file)
-    print("~~~~",module)
-
-    seqlength = getattr(module, 'seqlength')
-    batchsize = getattr(module, 'batchsize')
-    datafilename = getattr(module, 'datafilename')
-    theoryflops = getattr(module, 'theoryflops')
-    epochs = getattr(module, 'epochs')
-    flashattn = getattr(module, 'flashattn')
-
-    deepspeed.init_distributed()
-    model_engine = get_deepspeed_engine(args, os.path.join("llama2_7b_hf"),
-                                        flashattn)
-    dataset = get_llama_dataset(args, seqlength, datafilename)
-
-    logger = logging.getLogger("DeepSpeed")
-    handler = MyLogHandler()
-    logger.addHandler(handler)
-
-    sampler = DistributedSampler(dataset,
-                                 num_replicas=args.nproc * args.nnodes,
-                                 rank=args.local_rank)
-    dataloader = DataLoader(dataset,
-                            sampler=sampler,
-                            batch_size=batchsize,
-                            num_workers=1,
-                            pin_memory=True)
-
-    epoch = 0
-    while epoch < epochs:
-        sampler.set_epoch(epoch)
-        train(model_engine, dataloader)
-        epoch += 1
-
-        if args.local_rank == 0:
-            tokens = seqlength * batchsize
-            perf = get_metric(handler.texts)
-            whole_tps = tokens * perf
-            chip_tps = whole_tps / args.nproc * args.nnodes
-            print("System tokens per second: ", whole_tps)
-            print("Tokens/p/s: ", chip_tps)
-            print("MFU: ", chip_tps * 7000000000.0 * 6 / theoryflops)
+# Copyright (c) 2023 BAAI. All rights reserved.
+#
+# Licensed under the Apache License, Version 2.0 (the "License")
+import json
+import os
+import ast
+import argparse
+import logging
+import sys
+from importlib import import_module
+
+import torch
+from torch.utils.data import DataLoader
+from torch.utils.data.distributed import DistributedSampler
+
+import deepspeed
+import deepspeed.comm as dist
+
+from model import get_llama_model
+from dataset import get_llama_dataset
+
+
+class MyLogHandler(logging.Handler, object):
+
+    def __init__(self):
+        logging.Handler.__init__(self)
+        self.texts = []
+
+    def emit(self, record):
+        msg = self.format(record)
+        if 'RunningAvgSamples' in msg:
+            self.texts.append(msg)
+
+
+def get_argument_parser():
+    parser = argparse.ArgumentParser()
+
+    parser.add_argument("--local_rank",
+                        type=int,
+                        default=-1,
+                        help="Reserved for deepspeed framework")
+    parser.add_argument("--data_dir", type=str)
+    parser.add_argument("--flagperf_config", type=str)
+    parser.add_argument("--nnodes",
+                        type=int,
+                        required=True,
+                        help="how many hosts to run the testcase.")
+    parser.add_argument("--nproc",
+                        type=int,
+                        required=True,
+                        help="how many processes will run on each host.")
+
+    return parser
+
+
+def train(model_engine, dataloader):
+    model_engine.train()
+    ave_loss = 0.0
+    for step, data in enumerate(dataloader):
+
+        fake_data = torch.tensor(data).long()
+        input_ids = fake_data.to(args.local_rank)
+        labels = fake_data.to(args.local_rank)
+        loss = model_engine(input_ids=input_ids, labels=labels).loss
+        model_engine.backward(loss)
+        model_engine.step()
+
+        ave_loss += loss
+        if step % 10 == 0 and args.local_rank == 0:
+            print('Step {}/{}, Loss: {}'.format(step, len(dataloader),
+                                                ave_loss / 10))
+            ave_loss = 0.0
+
+
+def get_deepspeed_engine(args, model_config_dir, flashattn):
+    with deepspeed.zero.Init(config_dict_or_path=args.deepspeed_config,
+                             enabled=True,
+                             mem_efficient_linear=False,
+                             mpu=None):
+        model = get_llama_model(model_config_dir, flashattn)
+
+    model_engine, _, _, _ = deepspeed.initialize(
+        args=args, model=model, model_parameters=model.parameters())
+    return model_engine
+
+
+def get_metric(texts):
+    msg = texts[-1]
+    meaningful_msg = msg.split('RunningAvgSamplesPerSec=')[1]
+    pure_msg = meaningful_msg.split(',')[0]
+    return float(pure_msg)
+
+
+if __name__ == "__main__":
+    arg_parser = get_argument_parser()
+    arg_parser = deepspeed.add_config_arguments(arg_parser)
+    args = arg_parser.parse_args()
+
+    flagperf_config = {}
+    sys.path.append(os.path.dirname(args.flagperf_config))
+    config_file = os.path.basename(args.flagperf_config).split('.')[0]
+    module = import_module(config_file)
+    print("~~~~",module)
+
+    seqlength = getattr(module, 'seqlength')
+    batchsize = getattr(module, 'batchsize')
+    datafilename = getattr(module, 'datafilename')
+    theoryflops = getattr(module, 'theoryflops')
+    epochs = getattr(module, 'epochs')
+    flashattn = getattr(module, 'flashattn')
+
+    deepspeed.init_distributed()
+    model_engine = get_deepspeed_engine(args, os.path.join("llama2_7b_hf"),
+                                        flashattn)
+    dataset = get_llama_dataset(args, seqlength, datafilename)
+
+    logger = logging.getLogger("DeepSpeed")
+    handler = MyLogHandler()
+    logger.addHandler(handler)
+
+    sampler = DistributedSampler(dataset,
+                                 num_replicas=args.nproc * args.nnodes,
+                                 rank=args.local_rank)
+    dataloader = DataLoader(dataset,
+                            sampler=sampler,
+                            batch_size=batchsize,
+                            num_workers=1,
+                            pin_memory=True)
+
+    epoch = 0
+    while epoch < epochs:
+        sampler.set_epoch(epoch)
+        train(model_engine, dataloader)
+        epoch += 1
+
+        if args.local_rank == 0:
+            tokens = seqlength * batchsize
+            perf = get_metric(handler.texts)
+            whole_tps = tokens * perf
+            chip_tps = whole_tps / args.nproc * args.nnodes
+            print("System tokens per second: ", whole_tps)
+            print("Tokens/p/s: ", chip_tps)
+            print("MFU: ", chip_tps * 7000000000.0 * 6 / theoryflops)