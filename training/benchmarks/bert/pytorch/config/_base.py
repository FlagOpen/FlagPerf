from typing import ClassVar

# chip vendor: nvidia, kunlunxin, iluvatar, cambricon etc. key vendor is required.
vendor: str = None

# The train dir. Should contain train_dir, eval_dir, init_checkpoint, bert_config_path for the task.
data_dir: str = None

# The train dir. Should contain .hdf5 files  for the task.
train_dir: str = None

# Bert pre-trained model selected in the list:
# bert-base-uncased, bert-large-uncased, bert-base-cased,
# bert-base-multilingual, bert-base-chinese.
bert_model: str = "bert-large-uncased"

# The output directory where the model checkpoints will be written.
output_dir: str = None

# The eval data dir. Should contain .hdf5 files  for the task.
eval_dir: str = None

# Sample to begin performing eval.
eval_iter_start_samples: int = 0

# If set to -1, disable eval, else evaluate every eval_iter_samples during training
eval_iter_samples: int = 40000

<<<<<<< HEAD
eval_step: int = 5000
=======
eval_step: int = 2000
>>>>>>> 65656a84

# number of eval examples to run eval on
num_eval_examples: int = 10000

# whether to cache evaluation data on GPU
cache_eval_data: bool = False

# The initial checkpoint to start training from.
init_checkpoint: str = None

# The initial TF checkpoint to start training from.
init_tf_checkpoint: str = None

# Whether to verify init checkpoint.
verify_checkpoint: bool = True

# The maximum total input sequence length after WordPiece tokenization.
# Sequences longer than this will be truncated, and sequences shorter
# than this will be padded.
max_seq_length: int = 512

# The maximum total of masked tokens in input sequence
max_predictions_per_seq: int = 76

# Total batch size for training.
train_batch_size: int = 18

# Total batch size for training.
eval_batch_size: int = 128

# The initial learning rate for LAMB.
learning_rate: float = 4e-05

# weight decay rate for LAMB.
weight_decay_rate: float = 0.01

# LAMB beta1.
opt_lamb_beta_1: float = 0.9

# LAMB beta2.
opt_lamb_beta_2: float = 0.999

# Total number of training steps to perform.
max_steps: int = 1536

# Total number of training samples to run.
max_samples_termination: float = 14000000

# Proportion of optimizer update steps to perform linear learning rate warmup for.
# Typically 1/8th of steps for Phase2
warmup_proportion: float = 0.01

# Number of optimizer update steps to perform linear learning rate warmup for.
# Typically 1/8th of steps for Phase2
warmup_steps: int = 0

# Starting step for warmup.
start_warmup_step: int = 0

# local_rank for distributed training on gpus
local_rank: int = -1

# Communication backend for distributed training on gpus
dist_backend: str = "nccl"
# random seed for initialization
seed: int = 42

# Number of updates steps to accumualte before performing a backward/update pass.
gradient_accumulation_steps: int = 1

# Whether to use 16-bit float precision instead of 32-bit
fp16: bool = False

# Loss scaling, positive power of 2 values can improve fp16 convergence.
loss_scale: float = 0.0

# frequency of logging loss. If not positive, no logging is provided for training loss
log_freq: int = 100

# Whether to use gradient checkpointing
checkpoint_activations: bool = False

# Whether to resume training from checkpoint.
# If set, precedes init_checkpoint/init_tf_checkpoint
resume_from_checkpoint: bool = False

# The initial checkpoint to start continue training from.
resume_init_checkpoint: str = None

# Number of checkpoints to keep (rolling basis).
keep_n_most_recent_checkpoints: int = 20

# Number of update steps until a model checkpoint is saved to disk.
num_samples_per_checkpoint: int = 500000

# Number of update steps until model checkpoints start saving to disk.
min_samples_to_start_checkpoints: int = 3000000

# Whether to save checkpoints
save_checkpoint: bool = False

# Whether to run training.
do_train: bool = True

# Whether to run with unpadding.
exchange_padding: bool = False

# Whether to disable fusion of attention mask to softmax and dropout.
enable_fuse_dropout: bool = False

# Whether to disable fusion of the attention mask to softmax.
disable_fuse_mask: bool = False

# Whether to run with optimizations.
fused_gelu_bias: bool = False

use_xpu: bool = False
# Whether to run with optimizations.
fused_dropout_add: bool = False

# Whether to run with optimizations.
dense_seq_output: bool = False

# Whether to read local rank from ENVVAR
use_env: bool = True

# Path bert_config.json is located in
bert_config_path: str = None

# Stop training after reaching this Masked-LM accuracy
target_mlm_accuracy: float = 0.710

# Average accuracy over this amount of batches before performing a stopping criterion test
train_mlm_accuracy_window_size: int = 0

# Number of epochs to plan seeds for. Same set across all workers.
num_epochs_to_generate_seeds_for: int = 2

# Enable DDP.
use_ddp: bool = False

# Turn ON gradient_as_bucket_view optimization in native DDP.
use_gradient_as_bucket_view: bool = False

# device
device: str = None
n_device: int = 1
n_gpu: int = 1

eval_interval_samples: int = 0<|MERGE_RESOLUTION|>--- conflicted
+++ resolved
@@ -26,11 +26,7 @@
 # If set to -1, disable eval, else evaluate every eval_iter_samples during training
 eval_iter_samples: int = 40000
 
-<<<<<<< HEAD
-eval_step: int = 5000
-=======
 eval_step: int = 2000
->>>>>>> 65656a84
 
 # number of eval examples to run eval on
 num_eval_examples: int = 10000
