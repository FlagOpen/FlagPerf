--- conflicted
+++ resolved
@@ -91,7 +91,6 @@
         target[arg] = value
 
 
-<<<<<<< HEAD
 def parse_from_args_and_config(mut_params: dict,
                                known_args=None,
                                unknown_args=None,
@@ -107,25 +106,15 @@
     if config is None:
         return unknown_parsed_args
 
-=======
-def merge_args_to_extern_config(mutable_params, args):
->>>>>>> 55001e2f
     # TODO: A better config method, yaml or .ini?
-    path =  os.path.join(args.extern_config_dir, args.extern_config_file)
-    config_mod = import_config(path)
+    config_mod = import_config(config)
     for name, value in get_properties_from_config(config_mod).items():
-<<<<<<< HEAD
         if name not in mut_params:
             if not enable_extern_config:
-=======
-        if name not in mutable_params:
-            if not args.enable_extern_config:
->>>>>>> 55001e2f
                 continue
             print(f"SET [Unknown or immutable] CONFIG {name} = {value}")
         else:
             print(f"SET CONFIG {name} = {value}")
-<<<<<<< HEAD
             mut_params.update({name:value})
 
         if unknown_parsed_args.__dict__.get(name) is None:
@@ -144,15 +133,6 @@
              known_args=None,
              unknown_args=None
              ):
-=======
-        if args.__dict__.get(name) is None:
-            setattr(args, name, value)
-    return vars(args)
-
-def activate(base_config,
-             mutable_params,
-             args):
->>>>>>> 55001e2f
     """ Find and activates externally defined config parameters by
     adding or updating attributes in the base config module.
 
@@ -164,38 +144,26 @@
     Returns:
         mod: the enclosing module's namespace
     """
-    path = args.extern_config_dir
-    config_file = args.extern_config_file
-    mutable_params_dict = dict()
+    params = dict()
+
     for mutable_param in mutable_params:
-<<<<<<< HEAD
         params[mutable_param] = getattr(base_config, mutable_param)
     if path and not config_file:
         raise "Config file's location was not specified."
-=======
-        mutable_params_dict[mutable_param] = getattr(base_config, mutable_param)
-
-    if not path or not config_file:
-        raise "path or config file's location was not specified."
->>>>>>> 55001e2f
 
     ext_config = os.path.join(os.path.abspath(path), config_file)
-    parsed_params = merge_args_to_extern_config(mutable_params_dict, args)
 
-<<<<<<< HEAD
     parsed_params = parse_from_args_and_config(params, known_args, unknown_args, ext_config,
                                                enable_extern_config)
     
-=======
->>>>>>> 55001e2f
     # TODO：后续考虑换一个更优雅的方式
     if "tensorflow2" in base_config.__path__:
         base_config.override(parsed_params.__dict__, False)
     else:
-        _merge_dict_to_config(parsed_params, base_config.__dict__)
+        _merge_dict_to_config(parsed_params.__dict__, base_config.__dict__)
 
     if ext_config:
         config_path = ext_config
     else:
         config_path = base_config.__file__
-    base_config.__dict__['config'] = config_path
+    base_config.__dict__['config'] = config_path