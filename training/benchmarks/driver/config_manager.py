# Copyright © 2022 BAAI. All rights reserved.
#
# Licensed under the Apache License, Version 2.0 (the "License")

import importlib
import inspect
import os
import sys
from argparse import ArgumentParser
from typing import Iterable, Mapping


def import_config(config_path: str):
    if os.path.exists(config_path):
        abs_path = config_path
        sys.path.append(os.path.dirname(abs_path))
        config_module = os.path.basename(config_path).replace(".py", "")
        try:
            module = importlib.import_module(config_module)
        except Exception as ex:
            raise ex
        finally:
            sys.path.pop(-1)

        return module
    else:
        raise f'{config_path} does not exist.'


def is_property(name: str, value):
    return all([
        not name.startswith('__'),
        not callable(value),
        not inspect.isclass(value),
        not inspect.ismodule(value),
        not inspect.ismethod(value),
        not inspect.isfunction(value),
        not inspect.isbuiltin(value),
    ])


def get_properties_from_config(config):
    if not isinstance(config, Mapping):
        config = config.__dict__
    properties = dict()
    for name, value in config.items():
        if is_property(name, value):
            properties[name] = value

    return properties


def add_to_argparser(config: dict, parser: ArgumentParser):

    def get_property_type(name, value):
        if value is not None:
            return type(value)
        return str

    def add_args(parser, name, value, prefix=''):
        dtype = get_property_type(prefix + name, value)

        if dtype in (str, int, float):
            parser.add_argument('--' + prefix + name, type=dtype, default=None)
        elif dtype == bool:
            parser.add_argument('--' + prefix + name,
                                action=f"store_{str(not value).lower()}",
                                default=None)
        elif isinstance(value, Mapping):
            for k, v in value.items():
                add_args(parser, k, v, prefix=prefix + name + ".")
        elif isinstance(value, Iterable) and not isinstance(value, Mapping):
            parser.add_argument('--' + prefix + name,
                                type=type(value[0]),
                                nargs='+',
                                default=None)
        # else:
        #     print(f'WARN: Cannot parse key {prefix + name} of type {type(value)}.')

    for name, value in config.items():
        if not is_property(name, value):
            continue
        add_args(parser, name, value)


def _merge_dict_to_config(src: dict, target: dict, ignore_none=True):
    for arg, value in src.items():
        if ignore_none and value is None:
            continue
        target[arg] = value


def parse_from_args_and_config(base_params: dict,
                               args=None,
                               config=None,
                               enable_extern_config=False):
    parser = ArgumentParser()
    add_to_argparser(base_params, parser)
    parsed_args = parser.parse_args(args)

    if config is None:
        return parsed_args

    # TODO: A better config method, yaml or .ini?
    config_mod = import_config(config)
    for name, value in get_properties_from_config(config_mod).items():
        if name not in base_params:
            if not enable_extern_config:
                continue
            print(f"SET [Unknown or immutable] CONFIG {name} = {value}")
        else:
            print(f"SET CONFIG {name} = {value}")
        if parsed_args.__dict__.get(name) is None:
            setattr(parsed_args, name, value)
    return parsed_args


def activate(base_config,
             mutable_params,
             path: str = None,
             config_file: str = None,
             enable_extern_config=False,
             cmd_args=None):
    """ Find and activates externally defined config parameters by
    adding or updating attributes in the base config module.

    Args:
        path: specifies the directory path of the config file
        config_file: the config file name
        cmd_args: [] of extra arg strings

    Returns:
        mod: the enclosing module's namespace
    """
    params = dict()

    for mutable_param in mutable_params:
        params[mutable_param] = getattr(base_config, mutable_param)

    if path and not config_file:
        raise "Config file's location was not specified."

    ext_config = os.path.join(os.path.abspath(path), config_file)

    parsed_params = parse_from_args_and_config(params, cmd_args, ext_config,
                                               enable_extern_config)
<<<<<<< HEAD
    # tf2
=======
    # TODO：后续考虑换一个更优雅的方式
>>>>>>> a61e300e
    if "tensorflow2" in base_config.__path__:
        base_config.override(parsed_params.__dict__, False)
    else:
        _merge_dict_to_config(parsed_params.__dict__, base_config.__dict__)

    if ext_config:
        config_path = ext_config
    else:
        config_path = base_config.__file__
    base_config.__dict__['config'] = config_path<|MERGE_RESOLUTION|>--- conflicted
+++ resolved
@@ -144,11 +144,8 @@
 
     parsed_params = parse_from_args_and_config(params, cmd_args, ext_config,
                                                enable_extern_config)
-<<<<<<< HEAD
-    # tf2
-=======
+
     # TODO：后续考虑换一个更优雅的方式
->>>>>>> a61e300e
     if "tensorflow2" in base_config.__path__:
         base_config.override(parsed_params.__dict__, False)
     else:
