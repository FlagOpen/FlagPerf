--- conflicted
+++ resolved
@@ -147,11 +147,7 @@
     Calls all_reduce on dummy tensor and synchronizes with GPU.
     """
     if torch.distributed.is_available() and torch.distributed.is_initialized():
-<<<<<<< HEAD
-        if vendor == "kunlun":
-=======
         if vendor == "kunlunxin":
->>>>>>> 48ad35bc
             torch.distributed.barrier()
         else:
             torch.distributed.all_reduce(torch.cuda.FloatTensor(1))
@@ -160,20 +156,13 @@
 
 def init_dist_training_env(config):
     ''' TODO: Support other accelarators.  '''
-<<<<<<< HEAD
-    if config.vendor == "kunlun":
-=======
     if config.vendor == "kunlunxin":
->>>>>>> 48ad35bc
         import torch_xmlir.core.xpu_model as xm
         if int(os.environ.get("WORLD_SIZE", 1)) <= 1:
             config.device = xm.xpu_device()
             config.n_device = 1
         else:
-<<<<<<< HEAD
-=======
             config.device = xm.xpu_device(config.local_rank)
->>>>>>> 48ad35bc
             host_addr_full = 'tcp://' + os.environ[
                 "MASTER_ADDR"] + ':' + os.environ["MASTER_PORT"]
             rank = int(os.environ["RANK"])
@@ -182,10 +171,6 @@
                                                  init_method=host_addr_full,
                                                  rank=rank,
                                                  world_size=world_size)
-<<<<<<< HEAD
-            config.device = xm.xpu_device(config.local_rank)
-=======
->>>>>>> 48ad35bc
             config.n_device = torch.distributed.get_world_size()
     else:  # nvidia
         if int(os.environ.get("WORLD_SIZE", 1)) <= 1:
