# Copyright © 2022 BAAI. All rights reserved.
#
# Licensed under the Apache License, Version 2.0 (the "License")
# Modified some functions to support FlagPerf.
#
# Copyright (c) 2019-2021 NVIDIA CORPORATION. All rights reserved.
# Licensed under the Apache License, Version 2.0 (the "License");
# you may not use this file except in compliance with the License.
# You may obtain a copy of the License at
#
#     http://www.apache.org/licenses/LICENSE-2.0
#
# Unless required by applicable law or agreed to in writing, software
# distributed under the License is distributed on an "AS IS" BASIS,
# WITHOUT WARRANTIES OR CONDITIONS OF ANY KIND, either express or implied.
# See the License for the specific language governing permissions and
# limitations under the License.
import logging
import random
import os
from contextlib import contextmanager

import torch
from torch.nn.parallel.distributed import DistributedDataParallel as DDP


def generate_seeds(rng, size):
    """
    Generate list of random seeds

    :param rng: random number generator
    :param size: length of the returned list
    """
    seeds = [rng.randint(0, 2**32 - 1) for _ in range(size)]
    return seeds


def broadcast_seeds(seeds, device):
    """
    Broadcasts random seeds to all distributed workers.
    Returns list of random seeds (broadcasted from workers with rank 0).

    :param seeds: list of seeds (integers)
    :param device: torch.device
    """
    if torch.distributed.is_available() and torch.distributed.is_initialized():
        seeds_tensor = torch.LongTensor(seeds).to(device)
        torch.distributed.broadcast(seeds_tensor, 0)
        seeds = seeds_tensor.tolist()
    return seeds


def setup_seeds(master_seed, epochs, device):
    """
    Generates seeds from one master_seed.
    Function returns (worker_seeds, shuffling_seeds), worker_seeds are later
    used to initialize per-worker random number generators (mostly for
    dropouts), shuffling_seeds are for RNGs resposible for reshuffling the
    dataset before each epoch.
    Seeds are generated on worker with rank 0 and broadcasted to all other
    workers.

    :param master_seed: master RNG seed used to initialize other generators
    :param epochs: number of epochs
    :param device: torch.device (used for distributed.broadcast)
    """
    if master_seed is None:
        # random master seed, random.SystemRandom() uses /dev/urandom on Unix
        master_seed = random.SystemRandom().randint(0, 2**32 - 1)
        if get_rank() == 0:
            # master seed is reported only from rank=0 worker, it's to avoid
            # confusion, seeds from rank=0 are later broadcasted to other
            # workers
            logging.info(f'Using random master seed: {master_seed}')
    else:
        # master seed was specified from command line
        logging.info(f'Using master seed from command line: {master_seed}')

    # initialize seeding RNG
    seeding_rng = random.Random(master_seed)

    # generate worker seeds, one seed for every distributed worker
    worker_seeds = generate_seeds(seeding_rng, get_world_size())

    # generate seeds for data shuffling, one seed for every epoch
    shuffling_seeds = generate_seeds(seeding_rng, epochs)

    # broadcast seeds from rank=0 to other workers
    worker_seeds = broadcast_seeds(worker_seeds, device)
    shuffling_seeds = broadcast_seeds(shuffling_seeds, device)
    return worker_seeds, shuffling_seeds


<<<<<<< HEAD
def barrier(config=None):
    """
    Works as a temporary distributed barrier, currently pytorch
    doesn't implement barrier for NCCL backend.
    Calls all_reduce on dummy tensor and synchronizes with GPU.
    """
    if torch.distributed.is_available() and torch.distributed.is_initialized():
        if config and config.use_xpu:
            torch.distributed.barrier()
        else:
            torch.distributed.all_reduce(torch.cuda.FloatTensor(1))
            torch.cuda.synchronize()


=======
>>>>>>> bbb4eeb5
def get_rank(default=0):
    """
    Gets distributed rank or returns zero if distributed is not initialized.
    """
    if torch.distributed.is_available() and torch.distributed.is_initialized():
        rank = torch.distributed.get_rank()
    else:
        rank = default
    return rank


def get_world_size(vendor="nvidia"):
    """
    Gets total number of distributed workers or returns one if distributed is
    not initialized.
    """
    if vendor == "xxx":
        # TODO
        pass
    else:  # kunlunxin, nvidia
        if torch.distributed.is_available(
        ) and torch.distributed.is_initialized():
            world_size = torch.distributed.get_world_size()
        else:
            world_size = 1
        return world_size


def main_proc_print(*args, **kwargs):
    if is_main_process():
        print(*args, **kwargs)


def set_device(cuda, local_rank):
    """
    TODO: Support other accelarators.
    Sets device based on local_rank and returns instance of torch.device.

    :param cuda: if True: use cuda
    :param local_rank: local rank of the worker
    """
    if cuda:
        torch.cuda.set_device(local_rank)
        device = torch.device('cuda')
    else:
        device = torch.device('cpu')
    return device


def barrier(vendor="nvidia"):
    """
    Works as a temporary distributed barrier, currently pytorch
    doesn't implement barrier for NCCL backend.
    Calls all_reduce on dummy tensor and synchronizes with GPU.
    """
    if torch.distributed.is_available() and torch.distributed.is_initialized():
        if vendor == "kunlunxin":
            torch.distributed.barrier()
        else:
            torch.distributed.all_reduce(torch.cuda.FloatTensor(1))
            torch.cuda.synchronize()


def init_dist_training_env(config):
    ''' TODO: Support other accelarators.  '''
<<<<<<< HEAD
    if config.use_xpu:
        import torch_xmlir.core.xpu_model as xm
        if config.local_rank == -1:
            config.device = xm.xpu_device()
            config.n_device = 1
        else:
            config.device =  xm.xpu_device(config.local_rank)
            host_addr_full = 'tcp://' + os.environ["MASTER_ADDR"] + ':' + os.environ["MASTER_PORT"]
            rank = int(os.environ["RANK"])
            world_size = int(os.environ["WORLD_SIZE"])
            torch.distributed.init_process_group(backend=config.dist_backend, init_method=host_addr_full, rank=rank, world_size=world_size)
            config.n_device = torch.distributed.get_world_size()
    else:
        if config.local_rank == -1:
            config.device = torch.device("cuda")
            config.n_device = torch.cuda.device_count()
        else:
            torch.cuda.set_device(config.local_rank)
            config.device = torch.device("cuda", config.local_rank)
=======
    if config.vendor == "kunlunxin":
        import torch_xmlir.core.xpu_model as xm
        if int(os.environ.get("WORLD_SIZE", 1)) <= 1:
            config.device = xm.xpu_device()
            config.n_device = 1
        else:
            config.device = xm.xpu_device(config.local_rank)
            host_addr_full = 'tcp://' + os.environ[
                "MASTER_ADDR"] + ':' + os.environ["MASTER_PORT"]
            rank = int(os.environ["RANK"])
            world_size = int(os.environ["WORLD_SIZE"])
            torch.distributed.init_process_group(backend=config.dist_backend,
                                                 init_method=host_addr_full,
                                                 rank=rank,
                                                 world_size=world_size)
            config.n_device = torch.distributed.get_world_size()
    else:  # nvidia
        if int(os.environ.get("WORLD_SIZE", 1)) <= 1:
            config.device = torch.device("cuda")
            config.n_device = 1
        else:
            torch.cuda.set_device(config.local_rank)
>>>>>>> bbb4eeb5
            host_addr_full = 'tcp://' + os.environ[
                "MASTER_ADDR"] + ':' + os.environ["MASTER_PORT"]
            rank = int(os.environ["RANK"])
            world_size = int(os.environ["WORLD_SIZE"])
            torch.distributed.init_process_group(backend=config.dist_backend,
<<<<<<< HEAD
                                                init_method=host_addr_full,
                                                rank=rank,
                                                world_size=world_size)
            config.n_device = torch.distributed.get_world_size()
    return
=======
                                                 init_method=host_addr_full,
                                                 rank=rank,
                                                 world_size=world_size)
            config.device = torch.device("cuda", config.local_rank)
            config.n_device = torch.distributed.get_world_size()
>>>>>>> bbb4eeb5


def global_batch_size(config):
    return config.train_batch_size * config.n_device


@contextmanager
def sync_workers():
    """
    Yields distributed rank and synchronizes all workers on exit.
    """
    rank = get_rank()
    yield rank
    barrier()


def is_main_process():
    if torch.distributed.is_initialized():
        if "LOCAL_RANK" in os.environ:
            return int(os.environ["LOCAL_RANK"]) == 0
        else:
            return get_rank() == 0

    return True


def format_step(step):
    if isinstance(step, str):
        return step
    s = ""
    if len(step) > 0:
        s += "Training Epoch: {} ".format(step[0])
    if len(step) > 1:
        s += "Training Iteration: {} ".format(step[1])
    if len(step) > 2:
        s += "Validation Iteration: {} ".format(step[2])
    return s


class PyTorchDistributedDataParallel(DDP):

    def named_parameters(self, prefix: str = '', recurse: bool = True):
        return self.module.named_parameters(prefix=prefix, recurse=recurse)

    def state_dict(self, destination=None, prefix='', keep_vars=False):
        sd = self.module.state_dict(destination, prefix, keep_vars)
        return sd

    def load_state_dict(self, state_dict, strict=True):
        return self.module.load_state_dict(state_dict, strict=strict)<|MERGE_RESOLUTION|>--- conflicted
+++ resolved
@@ -91,23 +91,6 @@
     return worker_seeds, shuffling_seeds
 
 
-<<<<<<< HEAD
-def barrier(config=None):
-    """
-    Works as a temporary distributed barrier, currently pytorch
-    doesn't implement barrier for NCCL backend.
-    Calls all_reduce on dummy tensor and synchronizes with GPU.
-    """
-    if torch.distributed.is_available() and torch.distributed.is_initialized():
-        if config and config.use_xpu:
-            torch.distributed.barrier()
-        else:
-            torch.distributed.all_reduce(torch.cuda.FloatTensor(1))
-            torch.cuda.synchronize()
-
-
-=======
->>>>>>> bbb4eeb5
 def get_rank(default=0):
     """
     Gets distributed rank or returns zero if distributed is not initialized.
@@ -173,27 +156,6 @@
 
 def init_dist_training_env(config):
     ''' TODO: Support other accelarators.  '''
-<<<<<<< HEAD
-    if config.use_xpu:
-        import torch_xmlir.core.xpu_model as xm
-        if config.local_rank == -1:
-            config.device = xm.xpu_device()
-            config.n_device = 1
-        else:
-            config.device =  xm.xpu_device(config.local_rank)
-            host_addr_full = 'tcp://' + os.environ["MASTER_ADDR"] + ':' + os.environ["MASTER_PORT"]
-            rank = int(os.environ["RANK"])
-            world_size = int(os.environ["WORLD_SIZE"])
-            torch.distributed.init_process_group(backend=config.dist_backend, init_method=host_addr_full, rank=rank, world_size=world_size)
-            config.n_device = torch.distributed.get_world_size()
-    else:
-        if config.local_rank == -1:
-            config.device = torch.device("cuda")
-            config.n_device = torch.cuda.device_count()
-        else:
-            torch.cuda.set_device(config.local_rank)
-            config.device = torch.device("cuda", config.local_rank)
-=======
     if config.vendor == "kunlunxin":
         import torch_xmlir.core.xpu_model as xm
         if int(os.environ.get("WORLD_SIZE", 1)) <= 1:
@@ -216,25 +178,16 @@
             config.n_device = 1
         else:
             torch.cuda.set_device(config.local_rank)
->>>>>>> bbb4eeb5
             host_addr_full = 'tcp://' + os.environ[
                 "MASTER_ADDR"] + ':' + os.environ["MASTER_PORT"]
             rank = int(os.environ["RANK"])
             world_size = int(os.environ["WORLD_SIZE"])
             torch.distributed.init_process_group(backend=config.dist_backend,
-<<<<<<< HEAD
-                                                init_method=host_addr_full,
-                                                rank=rank,
-                                                world_size=world_size)
-            config.n_device = torch.distributed.get_world_size()
-    return
-=======
                                                  init_method=host_addr_full,
                                                  rank=rank,
                                                  world_size=world_size)
             config.device = torch.device("cuda", config.local_rank)
             config.n_device = torch.distributed.get_world_size()
->>>>>>> bbb4eeb5
 
 
 def global_batch_size(config):
