# Copyright © 2022 BAAI. All rights reserved.
# Licensed under the Apache License, Version 2.0 (the "License")

import argparse
import os
import random
import numpy as np
import torch
from driver import perf_logger, Driver, check


class InitHelper:
    """
    定义run_pretrain中的通用逻辑
    """

    def __init__(self, config: object) -> None:
        self.config = config

    def init_driver(self, global_module, local_module, parser=None) -> Driver:
        """
        params:
            name: model name
        """
        config = self.config
        model_driver = Driver(config, config.mutable_params)
        parser = argparse.ArgumentParser(config.name) if parser is None else parser
        model_driver.setup_config(parser)
        model_driver.setup_modules(global_module, local_module)
        check.check_config(model_driver.config)
<<<<<<< HEAD
        return model_driver, parser
=======
        self.update_local_rank()
        return model_driver
>>>>>>> 5c3a3a53

    def get_logger(self) -> perf_logger.PerfLogger:
        """get logger for FlagPerf"""
        return perf_logger.PerfLogger.get_default_logger(
            rank=self.config.local_rank)

    def update_local_rank(self) -> int:
        """set local rank"""
        self.config.local_rank = int(os.getenv("LOCAL_RANK", 0))

    def set_seed(self, seed: int, vendor: str):
        """set seed"""
        random.seed(seed)
        np.random.seed(seed)
        lower_vendor = vendor.lower()
        if lower_vendor == "nvidia":
            torch.manual_seed(seed)
            torch.cuda.manual_seed(seed)
            torch.cuda.manual_seed_all(seed)
            torch.backends.cudnn.benchmark = False
            torch.backends.cudnn.deterministic = True
        elif lower_vendor == "iluvatar":
            torch.manual_seed(seed)
            torch.cuda.manual_seed(seed)
            torch.cuda.manual_seed_all(seed)
            torch.backends.cudnn.benchmark = True
            torch.backends.cudnn.deterministic = False
        elif lower_vendor == "kunlunxin":
            torch.manual_seed(seed)
        else:
            # TODO 其他厂商设置seed，在此扩展
            pass<|MERGE_RESOLUTION|>--- conflicted
+++ resolved
@@ -28,12 +28,8 @@
         model_driver.setup_config(parser)
         model_driver.setup_modules(global_module, local_module)
         check.check_config(model_driver.config)
-<<<<<<< HEAD
-        return model_driver, parser
-=======
         self.update_local_rank()
         return model_driver
->>>>>>> 5c3a3a53
 
     def get_logger(self) -> perf_logger.PerfLogger:
         """get logger for FlagPerf"""
