--- conflicted
+++ resolved
@@ -18,13 +18,6 @@
     def __init__(self, config: object, args_config=None) -> None:
         self.config = config
         self.update_local_rank()
-<<<<<<< HEAD
-        for cfg in vars(args_config):
-            if hasattr(self.config, cfg):
-                setattr(self.config, cfg, getattr(args_config, cfg))
-        self.config = check.check_config(self.config)
-=======
->>>>>>> a61e300e
 
     def init_driver(self, global_module, local_module) -> Driver:
         """
