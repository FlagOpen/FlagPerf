--- conflicted
+++ resolved
@@ -39,10 +39,6 @@
             "--enable_extern_config",
             action="store_true",
             help="Sets True if external config parameters are allowd")
-<<<<<<< HEAD
-        
-=======
->>>>>>> 55001e2f
         parser.add_argument("--data_dir",
                             type=str,
                             default="/mnt/dataset/",
@@ -51,7 +47,6 @@
                         type=str,
                         required=True,
                         help="The accelerator vendor that run the located.")
-<<<<<<< HEAD
         known_args, unknown_args = parser.parse_known_args()
         config_manager.activate(self.config, self.mutable_params,
                                 known_args.extern_config_dir,
@@ -60,13 +55,6 @@
 
         if known_args.extern_module_dir:
             mod_util.install_extern_modules(known_args.extern_module_dir,
-=======
-    
-        args, _ = parser.parse_known_args()
-        config_manager.activate(self.config, self.mutable_params, args)
-        if args.extern_module_dir:
-            mod_util.install_extern_modules(args.extern_module_dir,
->>>>>>> 55001e2f
                                             self.extern_modules)
         self.logger = perf_logger.PerfLogger.get_default_logger(
             rank=self.config.local_rank)
