--- conflicted
+++ resolved
@@ -67,10 +67,7 @@
 sync_bn: bool = False
 gradient_accumulation_steps: int = 1
 
-<<<<<<< HEAD
 cudnn_benchmark: bool = True
 cudnn_deterministic: bool = False
-=======
 
-pretrained_path = "resnet50-0676ba61.pth"
->>>>>>> d5c3a3a6
+pretrained_path = "resnet50-0676ba61.pth"