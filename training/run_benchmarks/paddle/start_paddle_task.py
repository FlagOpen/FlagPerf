--- conflicted
+++ resolved
@@ -21,7 +21,6 @@
     training script.
     """
     parser = ArgumentParser(description="Start paddle training process. ")
-<<<<<<< HEAD
     parser.add_argument(
         "--node_rank",
         type=int,
@@ -45,26 +44,6 @@
         "be used for communication during distributed "
         "training",
     )
-=======
-    parser.add_argument("--node_rank",
-                        type=int,
-                        default=0,
-                        help="The rank of the node for multi-node distributed "
-                        "training")
-    parser.add_argument("--master_addr",
-                        default="127.0.0.1",
-                        type=str,
-                        help="Master node (rank 0)'s address, should be either"
-                        "the IP address or the hostname of node 0, for "
-                        "single node multi-proc training, the "
-                        "--master_addr can simply be 127.0.0.1")
-    parser.add_argument("--master_port",
-                        default=12532,
-                        type=int,
-                        help="Master node (rank 0)'s free port that needs to "
-                        "be used for communication during distributed "
-                        "training")
->>>>>>> bba2b798
     # parser.add_argument("--master_port1",
     #                     default=12532,
     #                     type=int,
@@ -77,8 +56,42 @@
     #                     help="Master node (rank 0)'s free port that needs to "
     #                     "be used for communication during distributed "
     #                     "training")
-
-<<<<<<< HEAD
+    parser.add_argument(
+        "--node_rank",
+        type=int,
+        default=0,
+        help="The rank of the node for multi-node distributed " "training",
+    )
+    parser.add_argument(
+        "--master_addr",
+        default="127.0.0.1",
+        type=str,
+        help="Master node (rank 0)'s address, should be either"
+        "the IP address or the hostname of node 0, for "
+        "single node multi-proc training, the "
+        "--master_addr can simply be 127.0.0.1",
+    )
+    parser.add_argument(
+        "--master_port",
+        default=12532,
+        type=int,
+        help="Master node (rank 0)'s free port that needs to "
+        "be used for communication during distributed "
+        "training",
+    )
+    # parser.add_argument("--master_port1",
+    #                     default=12532,
+    #                     type=int,
+    #                     help="Master node (rank 0)'s free port that needs to "
+    #                     "be used for communication during distributed "
+    #                     "training")
+    # parser.add_argument("--master_port2",
+    #                     default=58759,
+    #                     type=int,
+    #                     help="Master node (rank 0)'s free port that needs to "
+    #                     "be used for communication during distributed "
+    #                     "training")
+
     parser.add_argument(
         "--nnodes", type=int, required=True, help="how many hosts to run the testcase."
     )
@@ -143,64 +156,6 @@
         help="Log directory in container.",
     )
     parser.add_argument("--log_level", type=str, default="debug", help="Log level.")
-=======
-    parser.add_argument("--nnodes",
-                        type=int,
-                        required=True,
-                        help="how many hosts to run the testcase.")
-    parser.add_argument("--nproc",
-                        type=int,
-                        required=True,
-                        help="how many processes will run on each host.")
-
-    parser.add_argument("--vendor",
-                        type=str,
-                        required=True,
-                        help="The accelerator vendor that run the located.")
-    parser.add_argument("--visible_dev_env",
-                        type=str,
-                        default=None,
-                        help="The accelerator XXX_VISIBLE_DEVICE env name.")
-    parser.add_argument("--case_name",
-                        type=str,
-                        required=True,
-                        help="Name of testcase.")
-    parser.add_argument("--round",
-                        type=int,
-                        required=True,
-                        help="round of testcase, for repeating test.")
-    parser.add_argument("--model_name",
-                        type=str,
-                        required=True,
-                        help="The model name of testcase.")
-    parser.add_argument("--host_addr",
-                        type=str,
-                        required=True,
-                        help="The host address that start task.")
-    parser.add_argument("--train_script",
-                        type=str,
-                        required=True,
-                        help="The training script to start by this launcher.")
-    parser.add_argument("--enable_extern_config",
-                        action="store_true",
-                        help="Sets to enable non-standard config parameters.")
-    parser.add_argument("--extern_config_file",
-                        type=str,
-                        required=True,
-                        help="The testcase config file.")
-    parser.add_argument("--data_dir",
-                        type=str,
-                        default="/mnt/dataset/",
-                        help="Data directory.")
-    parser.add_argument("--log_dir",
-                        type=str,
-                        default="/workspace/flagperf/training/result/",
-                        help="Log directory in container.")
-    parser.add_argument("--log_level",
-                        type=str,
-                        default="debug",
-                        help="Log level.")
->>>>>>> bba2b798
 
     args, unknown_args = parser.parse_known_args()
     args.unknown_args = unknown_args
@@ -246,6 +201,7 @@
     if task_args.visible_dev_env is not None:
         current_env[task_args.visible_dev_env] = current_env["PADDLE_WORLD_DEVICE_IDS"]
     return current_env
+
 
 def _get_basic_train_script_args(task_args):
     """Generate basic train script args according to the script options."""
@@ -259,7 +215,6 @@
             START_LOGGER.error("Can't find extern module dir.")
             return None
 
-<<<<<<< HEAD
     basic_train_script_args = (
         " --data_dir "
         + task_args.data_dir
@@ -269,23 +224,19 @@
         + config_file
         + " --vendor "
         + task_args.vendor
+        + " --vendor "
+        + task_args.vendor
     )
 
     if task_args.enable_extern_config:
         basic_train_script_args += (
             " --enable_extern_config " + "--extern_module_dir " + extern_module_dir
         )
-=======
-    basic_train_script_args = " --data_dir " + task_args.data_dir \
-                              + " --extern_config_dir " + config_dir \
-                              + " --extern_config_file " + config_file \
-                              + " --vendor " + task_args.vendor
-
-    if task_args.enable_extern_config:
-        basic_train_script_args += " --enable_extern_config " \
-                                + "--extern_module_dir " + extern_module_dir
->>>>>>> bba2b798
+        basic_train_script_args += (
+            " --enable_extern_config " + "--extern_module_dir " + extern_module_dir
+        )
     return basic_train_script_args
+
 
 def main():
     """Parse args and start the training task. Support DDP."""
@@ -308,7 +259,6 @@
 
     current_env = _set_common_ddp_envs(task_args)
 
-<<<<<<< HEAD
     current_env["PADDLE_TRAINER_ENDPOINTS"] = (
         str(task_args.master_addr) + ":" + str(task_args.master_port)
     )
@@ -316,13 +266,14 @@
         current_env["PADDLE_TRAINER_ENDPOINTS"] += (
             "," + str(task_args.master_addr) + ":" + str(task_args.master_port + 1)
         )
-=======
-    current_env["PADDLE_TRAINER_ENDPOINTS"] = str(task_args.master_addr) \
-                                              + ':' + str(task_args.master_port)
+
+    current_env["PADDLE_TRAINER_ENDPOINTS"] = (
+        str(task_args.master_addr) + ":" + str(task_args.master_port)
+    )
     for local_rank in range(0, task_args.nproc):
-        current_env["PADDLE_TRAINER_ENDPOINTS"] += ',' + str(task_args.master_addr) \
-                                                 + ':' + str(task_args.master_port + 1)
->>>>>>> bba2b798
+        current_env["PADDLE_TRAINER_ENDPOINTS"] += (
+            "," + str(task_args.master_addr) + ":" + str(task_args.master_port + 1)
+        )
 
     # start all processes in container
     processes = []
@@ -333,7 +284,17 @@
         current_env["FLAGS_selected_gpus"] = str(local_rank)
         current_env["FLAGS_selected_accelerators"] = str(local_rank)
         current_env["PADDLE_LOCAL_DEVICE_IDS"] = str(local_rank)
-<<<<<<< HEAD
+        current_env["PADDLE_CURRENT_ENDPOINT"] = (
+            str(task_args.master_addr) + ":" + str(task_args.master_port)
+        )
+        # current_env["PADDLE_TRAINER_ENDPOINTS"] = str(task_args.master_addr) \
+        #                                          + ':' + str(task_args.master_port1) \
+        #  + ',' + str(task_args.master_addr) \
+        #  + ':' + str(task_args.master_port2)
+        # current_env["FLAGS_embedding_deterministic"] = "1"
+        # current_env["FLAGS_cudnn_deterministic"] = "1"
+        # current_env["NVIDIA_TF32_OVERRIDE"] = "0"
+        # current_env["NCCL_ALGO"] = "Tree"
         current_env["PADDLE_CURRENT_ENDPOINT"] = (
             str(task_args.master_addr) + ":" + str(task_args.master_port)
         )
@@ -358,23 +319,6 @@
             + str(dist_rank)
             + ".out.log"
         )
-=======
-        current_env["PADDLE_CURRENT_ENDPOINT"] = str(task_args.master_addr) \
-                                                 + ':' + str(task_args.master_port)
-        # current_env["PADDLE_TRAINER_ENDPOINTS"] = str(task_args.master_addr) \
-        #                                          + ':' + str(task_args.master_port1) \
-                                                #  + ',' + str(task_args.master_addr) \
-                                                #  + ':' + str(task_args.master_port2)
-        # current_env["FLAGS_embedding_deterministic"] = "1"
-        # current_env["FLAGS_cudnn_deterministic"] = "1"
-        # current_env["NVIDIA_TF32_OVERRIDE"] = "0"                          
-        # current_env["NCCL_ALGO"] = "Tree"
-
-        start_cmd = sys.executable + " -u " + train_script_path + " " \
-                                   + basic_train_script_args + " 2>&1 | tee " \
-                                   + task_log_dir + "/rank" + str(dist_rank) \
-                                   + ".out.log"
->>>>>>> bba2b798
 
         # Start all the processes, TODO debug multi proc, stdout, stderr
         START_LOGGER.info("Start task with command: " + start_cmd)
