'''Test Configs, including'''
# -*-coding:utf-8 -*-

# Set accelerator's vendor name, e.g. iluvatar, cambricon and kunlunxin.
# We will run benchmarks in training/<vendor>
VENDOR = "nvidia"

# Accelerator options for docker. TODO FIXME support more accelerators.
# possible value of ACCE_CONTAINER_OPT are:
#   iluvatar:
#       ' -v /lib/modules:/lib/modules '
#   kunlunxin:
#       " --device=/dev/xpu0 --device=/dev/xpu1 --device=/dev/xpu2" + \
#       " --device=/dev/xpu3 --device=/dev/xpu4 --device=/dev/xpu5" + \
#       " --device=/dev/xpu6 --device=/dev/xpu7 --device=/dev/xpuctrl"
#   nvidia:
#       " --gpus all"
ACCE_CONTAINER_OPT = " --gpus all"
# XXX_VISIBLE_DEVICE item name in env
# possible value of ACCE_VISIBLE_DEVICE_ENV_NAME are:
#   CUDA_VISIBLE_DEVICES for nvidia, iluvatar
#   MLU_VISIBLE_DEVICES for cambricon
#   XPU_VISIBLE_DEVICES for kunlunxin
ACCE_VISIBLE_DEVICE_ENV_NAME = "CUDA_VISIBLE_DEVICES"

# Set pip source, which will be used in preparing envs in container
PIP_SOURCE = "https://mirror.baidu.com/pypi/simple"

# The path that flagperf deploy in the cluster.
# If not set, it will be os.path.dirname(run.py)/../../training/
FLAGPERF_PATH_HOST = "/home/flagperf/training"

# Set the mapping directory of flagperf in container.
FLAGPERF_PATH_CONTAINER = "/workspace/flagperf/training"

# Set log path on the host here.
FLAGPERF_LOG_PATH_HOST = FLAGPERF_PATH_HOST + "/result/"
# Set log path in container here.
FLAGPERF_LOG_PATH_CONTAINER = FLAGPERF_PATH_CONTAINER + "/result/"
# Set log level. It should be 'debug', 'info', 'warning', or 'error'.
FLAGPERF_LOG_LEVEL = 'debug'

# System config
# Share memory size
SHM_SIZE = "32G"
# Clear cache config. Clean system cache before running testcase.
CLEAR_CACHES = True

# Set the case list you want to run here.
# CASES is a list of case names.
CASES = [
    'BERT_PADDLE_DEMO_A100_1X8', 'GLM_TORCH_DEMO_A100_1X8',
    'CPM_TORCH_DEMO_A100_1X8'
]
# CASES = ['RESNET50_TENSORFLOW2_DEMO_A100_1x8']

# Config each case in a dictionary like this.
BERT_PADDLE_DEMO_A100_1X8 = {  # benchmark case name, one in CASES
    "model": "bert",  # model name
    "framework": "paddle",  # AI framework
    "config":
    "config_A100x1x8",  # config module in <vendor>/<model>-<framework>/<config>
    "repeat": 1,  # How many times to run this case
    "nnodes": 1,  # How many hosts to run this case
    "nproc": 8,  # How many processes will run on each host
    "data_dir_host": "/home/datasets_ckpt/bert/train/",  # Data path on host
    "data_dir_container": "/mnt/data/bert/train/",  # Data path in container
}

GLM_TORCH_DEMO_A100_1X1 = {
    "model": "glm",
    "framework": "pytorch",
    "config": "config_A100x1x1",
    "repeat": 1,
    "nnodes": 1,
    "nproc": 1,
    "data_dir_host": "/home/datasets_ckpt/glm/train/",
    "data_dir_container": "/mnt/data/glm/train/",
}

GLM_TORCH_DEMO_A100_1X2 = {
    "model": "glm",
    "framework": "pytorch",
    "config": "config_A100x1x2",
    "repeat": 1,
    "nnodes": 1,
    "nproc": 2,
    "data_dir_host": "/home/datasets_ckpt/glm/train/",
    "data_dir_container": "/mnt/data/glm/train/",
}

GLM_TORCH_DEMO_A100_1X4 = {
    "model": "glm",
    "framework": "pytorch",
    "config": "config_A100x1x4",
    "repeat": 1,
    "nnodes": 1,
    "nproc": 4,
    "data_dir_host": "/home/datasets_ckpt/glm/train/",
    "data_dir_container": "/mnt/data/glm/train/",
}

GLM_TORCH_DEMO_A100_1X8 = {
    "model": "glm",
    "framework": "pytorch",
    "config": "config_A100x1x8",
    "repeat": 1,
    "nnodes": 1,
    "nproc": 8,
    "data_dir_host": "/home/datasets_ckpt/glm/train/",
    "data_dir_container": "/mnt/data/glm/train/",
}

GLM_TORCH_DEMO_A100_2X8 = {
    "model": "glm",
    "framework": "pytorch",
    "config": "config_A100x2x8",
    "repeat": 1,
    "nnodes": 2,
    "nproc": 8,
    "data_dir_host": "/home/datasets_ckpt/glm/train/",
    "data_dir_container": "/mnt/data/glm/train/",
}

CPM_TORCH_DEMO_A100_1X1 = {
    "model": "cpm",
    "framework": "pytorch",
    "config": "config_A100x1x1",
    "repeat": 1,
    "nnodes": 1,
    "nproc": 1,
    "data_dir_host": "/home/datasets_ckpt/cpm/train/",
    "data_dir_container": "/mnt/data/cpm/train/",
}

CPM_TORCH_DEMO_A100_1X2 = {
    "model": "cpm",
    "framework": "pytorch",
    "config": "config_A100x1x2",
    "repeat": 1,
    "nnodes": 1,
    "nproc": 2,
    "data_dir_host": "/home/datasets_ckpt/cpm/train/",
    "data_dir_container": "/mnt/data/cpm/train/",
}

CPM_TORCH_DEMO_A100_1X4 = {
    "model": "cpm",
    "framework": "pytorch",
    "config": "config_A100x1x4",
    "repeat": 1,
    "nnodes": 1,
    "nproc": 4,
    "data_dir_host": "/home/datasets_ckpt/cpm/train/",
    "data_dir_container": "/mnt/data/cpm/train/",
}

CPM_TORCH_DEMO_A100_1X8 = {
    "model": "cpm",
    "framework": "pytorch",
    "config": "config_A100x1x8",
    "repeat": 1,
    "nnodes": 1,
    "nproc": 8,
    "data_dir_host": "/home/datasets_ckpt/cpm/train/",
    "data_dir_container": "/mnt/data/cpm/train/",
}

GLM_TORCH_DEMO_R300_1X8 = {
    "model": "glm",
    "framework": "pytorch",
    "config": "config_R300x1x8",
    "repeat": 1,
    "nnodes": 1,
    "nproc": 8,
    "data_dir_host": "/home/datasets_ckpt/glm/train/",
    "data_dir_container": "/mnt/data/glm/train/",
}

<<<<<<< HEAD
RESNET50_TORCH_DEMO_A100_1X8 = {
    "model": "resnet50",
    "framework": "pytorch",
    "config": "config_A100x1x8",
    "repeat": 1,
    "nnodes": 1,
    "nproc": 8,
    "data_dir_host": "/raid/dataset/ImageNet/imagenet",
    "data_dir_container": "/mnt/data/resnet50/train/",
}

RESNET50_TORCH_DEMO_A100_2X8 = {
    "model": "resnet50",
    "framework": "pytorch",
    "config": "config_A100x2x8",
    "repeat": 1,
    "nnodes": 2,
    "nproc": 8,
    "data_dir_host": "/raid/dataset/ImageNet/imagenet",
    "data_dir_container": "/mnt/data/resnet50/train/",
=======
RESNET50_TENSORFLOW2_DEMO_A100_1x8 = {  # benchmark case name, one in CASES
    "model": "resnet50",  # model name
    "framework": "tensorflow2",  # AI framework
    "config":
    "config_A100x1x8",  # config module in <vendor>/<model>-<framework>/<config>
    "repeat": 1,  # How many times to run this case
    "nnodes": 1,  #  How many hosts to run this case
    "nproc": 8,  # How many processes will run on each host
    "data_dir_host":
    "/raid/dataset/ImageNet2012/tf_records",  # Data path on host
    "data_dir_container":
    "/mnt/data/ImageNet2012/tf_records",  # Data path in container
>>>>>>> a61e300e
}<|MERGE_RESOLUTION|>--- conflicted
+++ resolved
@@ -177,7 +177,6 @@
     "data_dir_container": "/mnt/data/glm/train/",
 }
 
-<<<<<<< HEAD
 RESNET50_TORCH_DEMO_A100_1X8 = {
     "model": "resnet50",
     "framework": "pytorch",
@@ -198,7 +197,7 @@
     "nproc": 8,
     "data_dir_host": "/raid/dataset/ImageNet/imagenet",
     "data_dir_container": "/mnt/data/resnet50/train/",
-=======
+}
 RESNET50_TENSORFLOW2_DEMO_A100_1x8 = {  # benchmark case name, one in CASES
     "model": "resnet50",  # model name
     "framework": "tensorflow2",  # AI framework
@@ -211,5 +210,4 @@
     "/raid/dataset/ImageNet2012/tf_records",  # Data path on host
     "data_dir_container":
     "/mnt/data/ImageNet2012/tf_records",  # Data path in container
->>>>>>> a61e300e
 }