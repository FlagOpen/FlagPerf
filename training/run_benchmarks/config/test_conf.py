'''Test Configs, including'''
# -*-coding:utf-8 -*-

# Set accelerator's vendor name, e.g. iluvatar, cambricon, kunlunxin, ascend and mthreads.
# We will run benchmarks in training/<vendor>
VENDOR = "nvidia"

# Accelerator options for docker. TODO FIXME support more accelerators.
# possible value of ACCE_CONTAINER_OPT are:
#   iluvatar:
#       ' -v /lib/modules:/lib/modules '
#   kunlunxin:
#       " --device=/dev/xpu0 --device=/dev/xpu1 --device=/dev/xpu2" + \
#       " --device=/dev/xpu3 --device=/dev/xpu4 --device=/dev/xpu5" + \
#       " --device=/dev/xpu6 --device=/dev/xpu7 --device=/dev/xpuctrl"
#   nvidia:
#       " --gpus all"
#   ascend:
#       "--device=/dev/davinciX --device=/dev/davinci_manager + \
#        --device=/dev/devmm_svm --device=/dev/hisi_hdc + \
#        -v /usr/local/Ascend/driver -v /usr/local/dcmi -v /usr/local/bin/npu-smi"
#   mthreads:
#       " --env MTHREADS_VISIBLE_DEVICES=all"
ACCE_CONTAINER_OPT = " --gpus all"
# XXX_VISIBLE_DEVICE item name in env
# possible value of ACCE_VISIBLE_DEVICE_ENV_NAME are:
#   CUDA_VISIBLE_DEVICES for nvidia, iluvatar
#   MLU_VISIBLE_DEVICES for cambricon
#   XPU_VISIBLE_DEVICES for kunlunxin
#   ASCEND_VISIBLE_DEVICES for ascend
#   MUSA_VISIBLE_DEVICES for mthreads
ACCE_VISIBLE_DEVICE_ENV_NAME = "CUDA_VISIBLE_DEVICES"

# Set pip source, which will be used in preparing envs in container
PIP_SOURCE = "https://mirror.baidu.com/pypi/simple"

# The path that flagperf deploy in the cluster.
# Users must set FLAGPERF_PATH to where flagperf deploy
# You can assume the preset "/home/FlagPerf/training" points to Null
FLAGPERF_PATH = "/home/FlagPerf/training"
# Set log path on the host here.
FLAGPERF_LOG_PATH = FLAGPERF_PATH + "/result/"

# Set log level. It should be 'debug', 'info', 'warning', or 'error'.
FLAGPERF_LOG_LEVEL = 'debug'

# System config
# Share memory size
SHM_SIZE = "32G"
# Clear cache config. Clean system cache before running testcase.
CLEAR_CACHES = True

# Set the case dict you want to run here.
'''
# Users must use {
    "model:framework:hardwareID:nnodes:nproc:repeat": "dataset path"}
'''
CASES = {
    # nvidia cases
    "bert:pytorch_1.8:A100:1:8:1": "/raid/home_datasets_ckpt/bert/train/",
    "glm:pytorch_1.8:A100:1:8:1": "/raid/home_datasets_ckpt/glm/train/",
    "cpm:pytorch_1.8:A100:1:8:1": "/raid/home_datasets_ckpt/cpm/train/",

    #"llama2_7b_finetune:pytorch_2.0.1:A100:1:1:1": "/raid/dataset/llama2_finetune/",
    # "mobilenetv2:pytorch_1.8:A100:1:8:1": "/raid/dataset/ImageNet_1k_2012/",
    # "vit:pytorch_1.13:A100:1:8:1": "/raid/dataset/ImageNet_1k_2012/",
    # "efficientnet:pytorch_1.13:A100:1:8:1": "/raid/dataset/ImageNet_1k_2012/",

    # "faster_rcnn:pytorch_1.8:A100:1:8:1": "/raid/dataset/fasterrcnn/coco2017/",
    # "bigtransfer:pytorch_1.8:A100:1:8:1": "/raid/dataset/ImageNet_1k_2012/",

    # "tacotron2:pytorch_1.13:A100:1:8:1": "/raid/dataset/tacotron2/LJSpeech/",
    # "resnet50:pytorch_1.8:A100:1:8:1": "/raid/dataset/ImageNet_1k_2012/",
    # "mask_rcnn:pytorch_1.8:A100:1:8:1": "/raid/dataset/maskrcnn/coco2017",
    # "dlrm:pytorch_1.10:A100:1:8:1": "/raid/dataset/criteo_1TB_click_logs/binary_dataset/",
    
    # "wav2vec2:pytorch_1.13:A100:1:8:1": "/raid/dataset/wav2vec2_data/LibriSpeech",
    # "WaveGlow:pytorch_1.13:A100:1:8:1": "/raid/dataset/LJSpeech/",

    # "distilbert:pytorch_1.12:A100:1:8:1": "/raid/dataset/distilbert/",
    
    # "transformer:pytorch_1.13:A100:1:8:1": "/raid/dataset/transformer/wmt14_en_de_joined_dict",
    # "swin_transformer:pytorch_1.8:A100:1:8:1": "/raid/dataset/ImageNet_1k_2012/",
    # "transformer_xl:pytorch_1.8:A100:1:8:1": "/raid/dataset/transformer_xl/",
    # "t5_small:pytorch_1.8:A100:1:8:1": "/home/datasets_ckpt/t5_small_train",
    # "gpt2:pytorch_1.12:A100:1:8:1": "/raid/dataset/gpt2",

    # "bert_hf:pytorch_1.13:A100:1:8:1": "/raid/dataset/bert_hf_train",
    # "longformer:pytorch_1.12:A100:1:8:1": "/raid/dataset/longformer_train/",
    # "detr:pytorch_1.13:A100:1:8:1": "/raid/dataset/detr/coco2017/",
    
    # "llama2_7b:deepspeed:A100:1:8:1": "/raid/dataset/llama2_7b_pretrain",
    # "aquila2_7b:flagscale:A100:1:8:1": "/raid/dataset/aquila2_7b_pretrain",
    
    # "llama1_7B:paddle_2.5.1:TP1PP1SH2SP8A10040G:1:8:1":"/raid/dataset/llama/"
    # "llama1_7B:paddle_2.5.1:TP2PP1SH1SP4A10040G:1:8:1":"/raid/dataset/llama/"
    # "llama1_7B:paddle_2.5.1:TP2PP1SH2SP4A10040G:1:8:1":"/raid/dataset/llama/"
    # "llama1_7B:paddle_2.5.1:TP2PP4SH1SP1A10040G:1:8:1":"/raid/dataset/llama/"
    # "llama1_13B:paddle_2.5.1:TP1PP1SH2SP8A10040G:1:8:1":"/raid/dataset/llama/"
    # "llama1_13B:paddle_2.5.1:TP2PP1SH1SP4A10040G:1:8:1":"/raid/dataset/llama/"
    # "llama1_13B:paddle_2.5.1:TP2PP1SH2SP4A10040G:1:8:1":"/raid/dataset/llama/"
    # "llama1_13B:paddle_2.5.1:TP2PP4SH1SP1A10040G:1:8:1":"/raid/dataset/llama/"

    # "gpt3_6.7B:paddle_2.5.1:TP1PP1SH2SP8A10040G:1:8:1":"/raid/dataset/gpt-3/"
    # "gpt3_6.7B:paddle_2.5.1:TP2PP1SH1SP4A10040G:1:8:1":"/raid/dataset/gpt-3/"
    # "gpt3_6.7B:paddle_2.5.1:TP2PP1SH2SP4A10040G:1:8:1":"/raid/dataset/gpt-3/"
    # "gpt3_6.7B:paddle_2.5.1:TP2PP4SH1SP1A10040G:1:8:1":"/raid/dataset/gpt-3/"
    # "gpt3_13B:paddle_2.5.1:TP1PP1SH2SP8A10040G:1:8:1":"/raid/dataset/gpt-3/"
    # "gpt3_13B:paddle_2.5.1:TP2PP1SH1SP4A10040G:1:8:1":"/raid/dataset/gpt-3/"
    # "gpt3_13B:paddle_2.5.1:TP2PP1SH2SP4A10040G:1:8:1":"/raid/dataset/gpt-3/"
    # "gpt3_13B:paddle_2.5.1:TP2PP4SH1SP1A10040G:1:8:1":"/raid/dataset/gpt-3/"

    # kunlunxin cases
    # "gpt2:pytorch:R300:1:8:1": "/raid/dataset/gpt2",
    # "resnet50:pytorch:R300:1:8:1": "/raid/dataset/ImageNet_1k_2012/",
    # "mask_rcnn:pytorch:R300:1:8:1": "/raid/dataset/coco2017/",
    # "retinanet:pytorch:R300:1:8:1": "/raid/dataset/coco2017/",
    # "transformer_xl:pytorch:R300:1:8:1": "/raid/dataset/transformer_xl/",
    # "faster_rcnn:pytorch:R300:1:8:1": "/raid/dataset/coco2017",
    # "transformer_xl:pytorch:R300:1:8:1": "/raid/dataset/transformer_xl/",
    # "glm:pytorch:R300:1:8:1": "/raid/home_datasets_ckpt/glm/train/",
    # "mobilenetv2:pytorch:R300:1:8:1": "/raid/dataset/ImageNet_1k_2012/",
    # "vit:pytorch:R300:1:8:1": "/raid/dataset/ImageNet_1k_2012/",
    # "bert:pytorch:R300:1:8:1": "/raid/dataset/bert_large/train",
    # "longformer:pytorch:R300:1:8:1": "/raid/dataset/longformer_train",
    # "distilbert:pytorch:R300:1:8:1": "/raid/dataset/distilbert/",
    # "swin_transformer:pytorch:R300:1:8:1": "/raid/dataset/ImageNet_1k_2012/",
    # "tacotron2:pytorch:R300:1:8:1": "/raid/dataset/tacotron2/LJSpeech/",
    # "transformer:pytorch:R300:1:8:1": "/raid/dataset/transformer/wmt14_en_de_joined_dict",
    # "bigtransfer:pytorch:R300:1:8:1": "/raid/dataset/ImageNet_1k_2012/",
  
    # iluvatar cases
    # "bigtransfer:pytorch:BI-V100:1:8:1": "/raid/dataset/ImageNet_1k_2012/",
    # "vit:pytorch:BI-V100:1:8:1": "/raid/dataset/ImageNet_1k_2012/",
    # "transformer:pytorch:BI-V100:1:8:1": "/raid/dataset/transformer/wmt14_en_de_joined_dict",


    # mthreads cases
    # "resnet50:pytorch_2.0:S4000:1:8:1": "/data/flagperf/ImageNet",
    # "retinanet:pytorch_2.0:S4000:1:8:1": "/data/flagperf/coco2017",
    # "bert_hf:pytorch_2.0:S4000:1:8:1": "/data/flagperf/bert_hf",
<<<<<<< HEAD
    # "llama2_7b:deepspeed:S4000:1:8:1": "/data/flagperf/llama/openwebtext",

    # iluvatar cases
    # "transformer:pytorch:BI-V100:1:8:1": "/raid/dataset/transformer/wmt14_en_de_joined_dict",
    # "bert_hf:pytorch:BI-V100:1:8:1": "/raid/dataset/bert_hf_train",
}
=======
    # "llama2_7b:deepspeed:S4000:1:8:1": "/data/flagperf/llama/openwebtext",    
}
>>>>>>> eb08f3bf
<|MERGE_RESOLUTION|>--- conflicted
+++ resolved
@@ -139,14 +139,10 @@
     # "resnet50:pytorch_2.0:S4000:1:8:1": "/data/flagperf/ImageNet",
     # "retinanet:pytorch_2.0:S4000:1:8:1": "/data/flagperf/coco2017",
     # "bert_hf:pytorch_2.0:S4000:1:8:1": "/data/flagperf/bert_hf",
-<<<<<<< HEAD
     # "llama2_7b:deepspeed:S4000:1:8:1": "/data/flagperf/llama/openwebtext",
 
     # iluvatar cases
     # "transformer:pytorch:BI-V100:1:8:1": "/raid/dataset/transformer/wmt14_en_de_joined_dict",
     # "bert_hf:pytorch:BI-V100:1:8:1": "/raid/dataset/bert_hf_train",
-}
-=======
-    # "llama2_7b:deepspeed:S4000:1:8:1": "/data/flagperf/llama/openwebtext",    
-}
->>>>>>> eb08f3bf
+
+}