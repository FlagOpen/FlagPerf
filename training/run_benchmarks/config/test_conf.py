'''Test Configs, including'''
# -*-coding:utf-8 -*-

# Set accelerator's vendor name, e.g. iluvatar, cambricon, kunlunxin, ascend and mthreads.
# We will run benchmarks in training/<vendor>
VENDOR = "nvidia"

# Accelerator options for docker. TODO FIXME support more accelerators.
# possible value of ACCE_CONTAINER_OPT are:
#   iluvatar:
#       ' -v /lib/modules:/lib/modules '
#   kunlunxin:
#       " --device=/dev/xpu0 --device=/dev/xpu1 --device=/dev/xpu2" + \
#       " --device=/dev/xpu3 --device=/dev/xpu4 --device=/dev/xpu5" + \
#       " --device=/dev/xpu6 --device=/dev/xpu7 --device=/dev/xpuctrl"
#   nvidia:
#       " --gpus all"
#   ascend:
#       "--device=/dev/davinciX --device=/dev/davinci_manager + \
#        --device=/dev/devmm_svm --device=/dev/hisi_hdc + \
#        -v /usr/local/Ascend/driver -v /usr/local/dcmi -v /usr/local/bin/npu-smi"
#   mthreads:
#       " --env MTHREADS_VISIBLE_DEVICES=all"
ACCE_CONTAINER_OPT = " --gpus all"
# XXX_VISIBLE_DEVICE item name in env
# possible value of ACCE_VISIBLE_DEVICE_ENV_NAME are:
#   CUDA_VISIBLE_DEVICES for nvidia, iluvatar
#   MLU_VISIBLE_DEVICES for cambricon
#   XPU_VISIBLE_DEVICES for kunlunxin
#   ASCEND_VISIBLE_DEVICES for ascend
#   MUSA_VISIBLE_DEVICES for mthreads
ACCE_VISIBLE_DEVICE_ENV_NAME = "CUDA_VISIBLE_DEVICES"

# Set pip source, which will be used in preparing envs in container
PIP_SOURCE = "https://mirror.baidu.com/pypi/simple"

# The path that flagperf deploy in the cluster.
# Users must set FLAGPERF_PATH to where flagperf deploy
# You can assume the preset "/home/FlagPerf/training" points to Null
FLAGPERF_PATH = "/home/FlagPerf/training"
# Set log path on the host here.
FLAGPERF_LOG_PATH = FLAGPERF_PATH + "/result/"

# Set log level. It should be 'debug', 'info', 'warning', or 'error'.
FLAGPERF_LOG_LEVEL = 'debug'

# System config
# Share memory size
SHM_SIZE = "32G"
# Clear cache config. Clean system cache before running testcase.
CLEAR_CACHES = True

# Set the case dict you want to run here.
'''
# Users must use {
    "model:framework:hardwareID:nnodes:nproc:repeat": "dataset path"}
'''
CASES = {
    # nvidia cases
    "bert:pytorch_1.8:A100:1:8:1": "/raid/home_datasets_ckpt/bert/train/",
    "glm:pytorch_1.8:A100:1:8:1": "/raid/home_datasets_ckpt/glm/train/",
    "cpm:pytorch_1.8:A100:1:8:1": "/raid/home_datasets_ckpt/cpm/train/",

    #"llama2_7b_finetune:pytorch_2.0.1:A100:1:1:1": "/raid/dataset/llama2_finetune/",
    # "mobilenetv2:pytorch_1.8:A100:1:8:1": "/raid/dataset/ImageNet_1k_2012/",
    # "vit:pytorch_1.13:A100:1:8:1": "/raid/dataset/ImageNet_1k_2012/",
    # "efficientnet:pytorch_1.13:A100:1:8:1": "/raid/dataset/ImageNet_1k_2012/",

    # "faster_rcnn:pytorch_1.8:A100:1:8:1": "/raid/dataset/fasterrcnn/coco2017/",
    # "bigtransfer:pytorch_1.8:A100:1:8:1": "/raid/dataset/ImageNet_1k_2012/",

    #"tacotron2:pytorch_1.13:A100:1:8:1": "/raid/dataset/tacotron2/LJSpeech/",
    # "resnet50:pytorch_1.8:A100:1:8:1": "/raid/dataset/ImageNet_1k_2012/",
    # "mask_rcnn:pytorch_1.8:A100:1:8:1": "/raid/dataset/maskrcnn/coco2017",
    
    # "wav2vec2:pytorch_1.13:A100:1:8:1": "/raid/dataset/wav2vec2_data/LibriSpeech",
    # "WaveGlow:pytorch_1.13:A100:1:8:1": "/raid/dataset/LJSpeech/",

    # "distilbert:pytorch_1.12:A100:1:8:1": "/raid/dataset/distilbert/",
    
    # "transformer:pytorch_1.13:A100:1:8:1": "/raid/dataset/transformer/wmt14_en_de_joined_dict",
    # "swin_transformer:pytorch_1.8:A100:1:8:1": "/raid/dataset/ImageNet_1k_2012/",
    # "transformer_xl:pytorch_1.8:A100:1:8:1": "/raid/dataset/transformer_xl/",
    # "t5_small:pytorch_1.8:A100:1:8:1": "/home/datasets_ckpt/t5_small_train",
    # "gpt2:pytorch_1.12:A100:1:8:1": "/raid/dataset/gpt2",

    # "bert_hf:pytorch_1.13:A100:1:8:1": "/raid/dataset/bert_hf_train",
    # "longformer:pytorch_1.12:A100:1:8:1": "/raid/dataset/longformer_train/",
    # "detr:pytorch_1.13:A100:1:8:1": "/raid/dataset/detr/coco2017/",
    
    # "llama2_7b:deepspeed:A100:1:8:1": "/raid/dataset/llama2_7b_pretrain",
    # "aquila2_7b:flagscale:A100:1:8:1": "/raid/dataset/aquila2_7b_pretrain",
    
    # "llama1_7B:paddle_2.5.1:TP1PP1SH2SP8A10040G:1:8:1":"/raid/dataset/llama/"
    # "llama1_7B:paddle_2.5.1:TP2PP1SH1SP4A10040G:1:8:1":"/raid/dataset/llama/"
    # "llama1_7B:paddle_2.5.1:TP2PP1SH2SP4A10040G:1:8:1":"/raid/dataset/llama/"
    # "llama1_7B:paddle_2.5.1:TP2PP4SH1SP1A10040G:1:8:1":"/raid/dataset/llama/"
    # "llama1_13B:paddle_2.5.1:TP1PP1SH2SP8A10040G:1:8:1":"/raid/dataset/llama/"
    # "llama1_13B:paddle_2.5.1:TP2PP1SH1SP4A10040G:1:8:1":"/raid/dataset/llama/"
    # "llama1_13B:paddle_2.5.1:TP2PP1SH2SP4A10040G:1:8:1":"/raid/dataset/llama/"
    # "llama1_13B:paddle_2.5.1:TP2PP4SH1SP1A10040G:1:8:1":"/raid/dataset/llama/"

    # "gpt3_6.7B:paddle_2.5.1:TP1PP1SH2SP8A10040G:1:8:1":"/raid/dataset/gpt-3/"
    # "gpt3_6.7B:paddle_2.5.1:TP2PP1SH1SP4A10040G:1:8:1":"/raid/dataset/gpt-3/"
    # "gpt3_6.7B:paddle_2.5.1:TP2PP1SH2SP4A10040G:1:8:1":"/raid/dataset/gpt-3/"
    # "gpt3_6.7B:paddle_2.5.1:TP2PP4SH1SP1A10040G:1:8:1":"/raid/dataset/gpt-3/"
    # "gpt3_13B:paddle_2.5.1:TP1PP1SH2SP8A10040G:1:8:1":"/raid/dataset/gpt-3/"
    # "gpt3_13B:paddle_2.5.1:TP2PP1SH1SP4A10040G:1:8:1":"/raid/dataset/gpt-3/"
    # "gpt3_13B:paddle_2.5.1:TP2PP1SH2SP4A10040G:1:8:1":"/raid/dataset/gpt-3/"
    # "gpt3_13B:paddle_2.5.1:TP2PP4SH1SP1A10040G:1:8:1":"/raid/dataset/gpt-3/"

    # kunlunxin cases
    # "gpt2:pytorch:R300:1:8:1": "/raid/dataset/gpt2",
    # "resnet50:pytorch:R300:1:8:1": "/raid/dataset/ImageNet_1k_2012/",
    # "mask_rcnn:pytorch:R300:1:8:1": "/raid/dataset/coco2017/",
    # "retinanet:pytorch:R300:1:8:1": "/raid/dataset/coco2017/",
    # "transformer_xl:pytorch:R300:1:8:1": "/raid/dataset/transformer_xl/",
    # "faster_rcnn:pytorch:R300:1:8:1": "/raid/dataset/coco2017",
    # "transformer_xl:pytorch:R300:1:8:1": "/raid/dataset/transformer_xl/",
    # "glm:pytorch:R300:1:8:1": "/raid/home_datasets_ckpt/glm/train/",
    # "mobilenetv2:pytorch:R300:1:8:1": "/raid/dataset/ImageNet_1k_2012/",
    # "vit:pytorch:R300:1:8:1": "/raid/dataset/ImageNet_1k_2012/",
    # "bert:pytorch:R300:1:8:1": "/raid/dataset/bert_large/train",
    # "longformer:pytorch:R300:1:8:1": "/raid/dataset/longformer_train",
    # "distilbert:pytorch:R300:1:8:1": "/raid/dataset/distilbert/",
<<<<<<< HEAD
    # "swin_transformer:pytorch:R300:1:8:1": "/raid/dataset/ImageNet_1k_2012/"
    # "efficientnet:pytorch:R300:1:8:1": "/raid/dataset/ImageNet_1k_2012/",
=======
    # "swin_transformer:pytorch:R300:1:8:1": "/raid/dataset/ImageNet_1k_2012/",
    # "tacotron2:pytorch:R300:1:8:1": "/raid/dataset/tacotron2/LJSpeech/",
    # "transformer:pytorch:R300:1:8:1": "/raid/dataset/transformer/wmt14_en_de_joined_dict",
    # "bigtransfer:pytorch:R300:1:8:1": "/raid/dataset/ImageNet_1k_2012/",

    # mthreads cases
    # "resnet50:pytorch_2.0:S4000:1:8:1": "/data/flagperf/ImageNet",
    # "retinanet:pytorch_2.0:S4000:1:8:1": "/data/flagperf/coco2017",
    # "bert_hf:pytorch_2.0:S4000:1:8:1": "/data/flagperf/bert_hf",
    # "llama2_7b:deepspeed:S4000:1:8:1": "/data/flagperf/llama/openwebtext",
>>>>>>> c7703843
}
<|MERGE_RESOLUTION|>--- conflicted
+++ resolved
@@ -123,19 +123,15 @@
     # "bert:pytorch:R300:1:8:1": "/raid/dataset/bert_large/train",
     # "longformer:pytorch:R300:1:8:1": "/raid/dataset/longformer_train",
     # "distilbert:pytorch:R300:1:8:1": "/raid/dataset/distilbert/",
-<<<<<<< HEAD
     # "swin_transformer:pytorch:R300:1:8:1": "/raid/dataset/ImageNet_1k_2012/"
-    # "efficientnet:pytorch:R300:1:8:1": "/raid/dataset/ImageNet_1k_2012/",
-=======
-    # "swin_transformer:pytorch:R300:1:8:1": "/raid/dataset/ImageNet_1k_2012/",
     # "tacotron2:pytorch:R300:1:8:1": "/raid/dataset/tacotron2/LJSpeech/",
     # "transformer:pytorch:R300:1:8:1": "/raid/dataset/transformer/wmt14_en_de_joined_dict",
     # "bigtransfer:pytorch:R300:1:8:1": "/raid/dataset/ImageNet_1k_2012/",
+    # "efficientnet:pytorch:R300:1:8:1": "/raid/dataset/ImageNet_1k_2012/",
 
     # mthreads cases
     # "resnet50:pytorch_2.0:S4000:1:8:1": "/data/flagperf/ImageNet",
     # "retinanet:pytorch_2.0:S4000:1:8:1": "/data/flagperf/coco2017",
     # "bert_hf:pytorch_2.0:S4000:1:8:1": "/data/flagperf/bert_hf",
     # "llama2_7b:deepspeed:S4000:1:8:1": "/data/flagperf/llama/openwebtext",
->>>>>>> c7703843
 }
