'''Test Configs, including'''
# -*-coding:utf-8 -*-

# Set accelerator's vendor name, e.g. iluvatar, cambricon and kunlunxin.
# We will run benchmarks in training/<vendor>
VENDOR = "nvidia"

# Accelerator options for docker. TODO FIXME support more accelerators.
# possible value of ACCE_CONTAINER_OPT are:
#   iluvatar:
#       ' -v /lib/modules:/lib/modules '
#   kunlunxin:
#       " --device=/dev/xpu0 --device=/dev/xpu1 --device=/dev/xpu2" + \
#       " --device=/dev/xpu3 --device=/dev/xpu4 --device=/dev/xpu5" + \
#       " --device=/dev/xpu6 --device=/dev/xpu7 --device=/dev/xpuctrl"
#   nvidia:
#       " --gpus all"
ACCE_CONTAINER_OPT = " --gpus all"
# XXX_VISIBLE_DEVICE item name in env
# possible value of ACCE_VISIBLE_DEVICE_ENV_NAME are:
#   CUDA_VISIBLE_DEVICES for nvidia, iluvatar
#   MLU_VISIBLE_DEVICES for cambricon
#   XPU_VISIBLE_DEVICES for kunlunxin
ACCE_VISIBLE_DEVICE_ENV_NAME = "CUDA_VISIBLE_DEVICES"

# Set pip source, which will be used in preparing envs in container
PIP_SOURCE = "https://mirror.baidu.com/pypi/simple"

# The path that flagperf deploy in the cluster.
# Users must set FLAGPERF_PATH to where flagperf deploy
# You can assume the preset "/home/FlagPerf/training" points to Null
FLAGPERF_PATH = "/home/zhouyu/workspace/FlagPerf/training"
# Set log path on the host here.
FLAGPERF_LOG_PATH = FLAGPERF_PATH + "/result/"

# Set log level. It should be 'debug', 'info', 'warning', or 'error'.
FLAGPERF_LOG_LEVEL = 'debug'

# System config
# Share memory size
SHM_SIZE = "32G"
# Clear cache config. Clean system cache before running testcase.
CLEAR_CACHES = True

# Set the case dict you want to run here.
'''
# Users must use {
    "model:framework:hardwareID:nnodes:nproc:repeat": "dataset path
    
'''
CASES = {
<<<<<<< HEAD
    # "bert:pytorch:A100:1:8:1": "/home/datasets_ckpt/bert/train/",
    # "glm:pytorch:A100:1:8:1": "/home/datasets_ckpt/glm/train/",
    # "cpm:pytorch:A100:1:8:1": "/home/datasets_ckpt/cpm/train/",
    "mask_rcnn:pytorch:A100:1:8:1": "/home/datasets_ckpt/mask_rcnn/train/",
=======
    "bert:pytorch:A100:1:8:1": "/home/datasets_ckpt/bert/train/",
    "glm:pytorch:A100:1:8:1": "/home/datasets_ckpt/glm/train/",
    "cpm:pytorch:A100:1:8:1": "/home/datasets_ckpt/cpm/train/",
    "resnet50:pytorch:A100:1:8:1": "/home/datasets_ckpt/resnet50/train/",
>>>>>>> 0857786e
}<|MERGE_RESOLUTION|>--- conflicted
+++ resolved
@@ -49,15 +49,8 @@
     
 '''
 CASES = {
-<<<<<<< HEAD
-    # "bert:pytorch:A100:1:8:1": "/home/datasets_ckpt/bert/train/",
-    # "glm:pytorch:A100:1:8:1": "/home/datasets_ckpt/glm/train/",
-    # "cpm:pytorch:A100:1:8:1": "/home/datasets_ckpt/cpm/train/",
-    "mask_rcnn:pytorch:A100:1:8:1": "/home/datasets_ckpt/mask_rcnn/train/",
-=======
     "bert:pytorch:A100:1:8:1": "/home/datasets_ckpt/bert/train/",
     "glm:pytorch:A100:1:8:1": "/home/datasets_ckpt/glm/train/",
     "cpm:pytorch:A100:1:8:1": "/home/datasets_ckpt/cpm/train/",
     "resnet50:pytorch:A100:1:8:1": "/home/datasets_ckpt/resnet50/train/",
->>>>>>> 0857786e
 }