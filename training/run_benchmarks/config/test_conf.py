'''Test Configs, including'''
# -*-coding:utf-8 -*-

# Set accelerator's vendor name, e.g. iluvatar, cambricon, kunlunxin, ascend, mthreads, metax and dcu.
# We will run benchmarks in training/<vendor>
VENDOR = "nvidia"

# Accelerator options for docker. TODO FIXME support more accelerators.
# possible value of ACCE_CONTAINER_OPT are:
#   iluvatar:
#       ' -v /lib/modules:/lib/modules '
#   kunlunxin:
#       " --device=/dev/xpu0 --device=/dev/xpu1 --device=/dev/xpu2" + \
#       " --device=/dev/xpu3 --device=/dev/xpu4 --device=/dev/xpu5" + \
#       " --device=/dev/xpu6 --device=/dev/xpu7 --device=/dev/xpuctrl"
#   nvidia:
#       " --gpus all"
#   ascend:
#       "--device=/dev/davinciX --device=/dev/davinci_manager + \
#        --device=/dev/devmm_svm --device=/dev/hisi_hdc + \
#        -v /usr/local/Ascend/driver -v /usr/local/dcmi -v /usr/local/bin/npu-smi"
#   mthreads:
#       " --env MTHREADS_VISIBLE_DEVICES=all"
#   metax:
#       " --device=/dev/dri --device=/dev/mxcd --group-add video"
#   dcu:
#       "-v /opt/hyhal/:/opt/hyhal/ --device=/dev/kfd --device=/dev/dri/ --group-add video"
ACCE_CONTAINER_OPT = " --gpus all"
# XXX_VISIBLE_DEVICE item name in env
# possible value of ACCE_VISIBLE_DEVICE_ENV_NAME are:
#   CUDA_VISIBLE_DEVICES for nvidia, iluvatar
#   MLU_VISIBLE_DEVICES for cambricon
#   XPU_VISIBLE_DEVICES for kunlunxin
#   ASCEND_VISIBLE_DEVICES for ascend
#   MUSA_VISIBLE_DEVICES for mthreads
#   HIP_VISIBLE_DEVICES for dcu
ACCE_VISIBLE_DEVICE_ENV_NAME = "CUDA_VISIBLE_DEVICES"

# Set pip source, which will be used in preparing envs in container
PIP_SOURCE = "https://mirror.baidu.com/pypi/simple"

# The path that flagperf deploy in the cluster.
# Users must set FLAGPERF_PATH to where flagperf deploy
# You can assume the preset "/home/FlagPerf/training" points to Null
FLAGPERF_PATH = "/home/FlagPerf/training"
# Set log path on the host here.
FLAGPERF_LOG_PATH = FLAGPERF_PATH + "/result/"

# Set log level. It should be 'debug', 'info', 'warning', or 'error'.
FLAGPERF_LOG_LEVEL = 'debug'

# System config
# Share memory size
SHM_SIZE = "32G"
# Clear cache config. Clean system cache before running testcase.
CLEAR_CACHES = True

# Set the case dict you want to run here.
'''
# Users must use {
    "model:framework:hardwareID:nnodes:nproc:repeat": "dataset path"}
'''
CASES = {
    # nvidia cases
    "bert:pytorch_1.8:A100:1:8:1": "/raid/home_datasets_ckpt/bert/train/",
    "glm:pytorch_1.8:A100:1:8:1": "/raid/home_datasets_ckpt/glm/train/",
    "cpm:pytorch_1.8:A100:1:8:1": "/raid/home_datasets_ckpt/cpm/train/",

    #"llama2_7b_finetune:pytorch_2.0.1:A100:1:1:1": "/raid/dataset/llama2_finetune/",
    #"aquila2_7b_finetune:flagscale:A800:1:8:1": "/raid/dataset/aquila2_7b_finetune",
    # "mobilenetv2:pytorch_1.8:A100:1:8:1": "/raid/dataset/ImageNet_1k_2012/",
    # "vit:pytorch_1.13:A100:1:8:1": "/raid/dataset/ImageNet_1k_2012/",
    # "efficientnet:pytorch_1.13:A100:1:8:1": "/raid/dataset/ImageNet_1k_2012/",

    # "faster_rcnn:pytorch_1.8:A100:1:8:1": "/raid/dataset/fasterrcnn/coco2017/",
    # "bigtransfer:pytorch_1.8:A100:1:8:1": "/raid/dataset/ImageNet_1k_2012/",

    # "tacotron2:pytorch_1.13:A100:1:8:1": "/raid/dataset/tacotron2/LJSpeech/",
    # "resnet50:pytorch_1.8:A100:1:8:1": "/raid/dataset/ImageNet_1k_2012/",
    # "mask_rcnn:pytorch_1.8:A100:1:8:1": "/raid/dataset/maskrcnn/coco2017",
    # "dlrm:pytorch_1.10:A100:1:8:1": "/raid/dataset/criteo_1TB_click_logs/binary_dataset/",
    
    # "wav2vec2:pytorch_1.13:A100:1:8:1": "/raid/dataset/wav2vec2_data/LibriSpeech",
    # "WaveGlow:pytorch_1.13:A100:1:8:1": "/raid/dataset/LJSpeech/",
    "resnet50:tensorflow2:A100:1:8:1": "/raid/dataset/ImageNet2012/tf_records/",

    # "distilbert:pytorch_1.12:A100:1:8:1": "/raid/dataset/distilbert/",
    
    # "transformer:pytorch_1.13:A100:1:8:1": "/raid/dataset/transformer/wmt14_en_de_joined_dict",
    # "swin_transformer:pytorch_1.8:A100:1:8:1": "/raid/dataset/ImageNet_1k_2012/",
    # "transformer_xl:pytorch_1.8:A100:1:8:1": "/raid/dataset/transformer_xl/",
    "t5_small:pytorch_1.12:A100:1:8:1": "/raid/dataset/t5_small_train",
    # "gpt2:pytorch_1.12:A100:1:8:1": "/raid/dataset/gpt2",

    # "bert_hf:pytorch_1.13:A100:1:8:1": "/raid/dataset/bert_hf_train",
    # "longformer:pytorch_1.12:A100:1:8:1": "/raid/dataset/longformer_train/",
    # "detr:pytorch_1.13:A100:1:8:1": "/raid/dataset/detr/coco2017/",
    
    # "llama2_7b:deepspeed:A100:1:8:1": "/raid/dataset/llama2_7b_pretrain",
    # "aquila2_7b:flagscale:A100:1:8:1": "/raid/dataset/aquila2_7b_pretrain",
    # "llama2_70B:megatron:H800:4:8:1": "/raid/dataset/llama2_70B_pretrain",
    # "llama1_7B:paddle_2.5.1:TP1PP1SH2SP8A10040G:1:8:1":"/raid/dataset/llama/"
    # "llama1_7B:paddle_2.5.1:TP2PP1SH1SP4A10040G:1:8:1":"/raid/dataset/llama/"
    # "llama1_7B:paddle_2.5.1:TP2PP1SH2SP4A10040G:1:8:1":"/raid/dataset/llama/"
    # "llama1_7B:paddle_2.5.1:TP2PP4SH1SP1A10040G:1:8:1":"/raid/dataset/llama/"
    # "llama1_13B:paddle_2.5.1:TP1PP1SH2SP8A10040G:1:8:1":"/raid/dataset/llama/"
    # "llama1_13B:paddle_2.5.1:TP2PP1SH1SP4A10040G:1:8:1":"/raid/dataset/llama/"
    # "llama1_13B:paddle_2.5.1:TP2PP1SH2SP4A10040G:1:8:1":"/raid/dataset/llama/"
    # "llama1_13B:paddle_2.5.1:TP2PP4SH1SP1A10040G:1:8:1":"/raid/dataset/llama/"

    # "gpt3_6.7B:paddle_2.5.1:TP1PP1SH2SP8A10040G:1:8:1":"/raid/dataset/gpt-3/"
    # "gpt3_6.7B:paddle_2.5.1:TP2PP1SH1SP4A10040G:1:8:1":"/raid/dataset/gpt-3/"
    # "gpt3_6.7B:paddle_2.5.1:TP2PP1SH2SP4A10040G:1:8:1":"/raid/dataset/gpt-3/"
    # "gpt3_6.7B:paddle_2.5.1:TP2PP4SH1SP1A10040G:1:8:1":"/raid/dataset/gpt-3/"
    # "gpt3_13B:paddle_2.5.1:TP1PP1SH2SP8A10040G:1:8:1":"/raid/dataset/gpt-3/"
    # "gpt3_13B:paddle_2.5.1:TP2PP1SH1SP4A10040G:1:8:1":"/raid/dataset/gpt-3/"
    # "gpt3_13B:paddle_2.5.1:TP2PP1SH2SP4A10040G:1:8:1":"/raid/dataset/gpt-3/"
    # "gpt3_13B:paddle_2.5.1:TP2PP4SH1SP1A10040G:1:8:1":"/raid/dataset/gpt-3/"

    # kunlunxin cases
    # "gpt2:pytorch:R300:1:8:1": "/raid/dataset/gpt2",
    # "resnet50:pytorch:R300:1:8:1": "/raid/dataset/ImageNet_1k_2012/",
    # "mask_rcnn:pytorch:R300:1:8:1": "/raid/dataset/coco2017/",
    # "retinanet:pytorch:R300:1:8:1": "/raid/dataset/coco2017/",
    # "transformer_xl:pytorch:R300:1:8:1": "/raid/dataset/transformer_xl/",
    # "faster_rcnn:pytorch:R300:1:8:1": "/raid/dataset/coco2017",
    # "transformer_xl:pytorch:R300:1:8:1": "/raid/dataset/transformer_xl/",
    # "glm:pytorch:R300:1:8:1": "/raid/home_datasets_ckpt/glm/train/",
    # "mobilenetv2:pytorch:R300:1:8:1": "/raid/dataset/ImageNet_1k_2012/",
    # "vit:pytorch:R300:1:8:1": "/raid/dataset/ImageNet_1k_2012/",
    # "bert:pytorch:R300:1:8:1": "/raid/dataset/bert_large/train",
    # "longformer:pytorch:R300:1:8:1": "/raid/dataset/longformer_train",
    # "distilbert:pytorch:R300:1:8:1": "/raid/dataset/distilbert/",
    # "swin_transformer:pytorch:R300:1:8:1": "/raid/dataset/ImageNet_1k_2012/",
    # "tacotron2:pytorch:R300:1:8:1": "/raid/dataset/tacotron2/LJSpeech/",
    # "transformer:pytorch:R300:1:8:1": "/raid/dataset/transformer/wmt14_en_de_joined_dict",
    # "bigtransfer:pytorch:R300:1:8:1": "/raid/dataset/ImageNet_1k_2012/",
    # "efficientnet:pytorch:R300:1:8:1": "/raid/dataset/ImageNet_1k_2012/",
    # "llama2_70B:megatron:R300:10:8:1": "/raid/dataset/llama2_70B_pretrain",

    # iluvatar cases
    # "bigtransfer:pytorch:BI-V100:1:8:1": "/raid/dataset/ImageNet_1k_2012/",
    # "vit:pytorch:BI-V100:1:8:1": "/raid/dataset/ImageNet_1k_2012/",
    # "transformer:pytorch:BI-V100:1:8:1": "/raid/dataset/transformer/wmt14_en_de_joined_dict",
    # "bert_hf:pytorch:BI-V100:1:8:1": "/raid/dataset/bert_hf_train",
    # "t5_small:pytorch:BI-V100:1:8:1": "/raid/dataset/t5_small",

    # mthreads cases
    # "resnet50:pytorch_2.0:S4000:1:8:1": "/data/flagperf/ImageNet",
    # "retinanet:pytorch_2.0:S4000:1:8:1": "/data/flagperf/coco2017",
    # "bert_hf:pytorch_2.0:S4000:1:8:1": "/data/flagperf/bert_hf",
    # "llama2_7b:deepspeed:S4000:1:8:1": "/data/flagperf/llama/openwebtext",

    # metax cases
    # "faster_rcnn:pytorch_2.0:C500:1:8:1": "/raid/dataset/coco2017/",
    # "retinanet:pytorch_2.0:C500:1:8:1": "/raid/dataset/coco2017/",
    # "resnet50:pytorch_2.0:C500:1:8:1": "/raid/dataset/ImageNet_1k_2012/",
    # "swin_transformer:pytorch_2.0:C500:1:8:1": "/raid/dataset/ImageNet_1k_2012/",
    # "WaveGlow:pytorch_2.0:C500:1:8:1": "/raid/dataset/LJSpeech/",

    # "bert_hf:pytorch_2.0:C500:1:8:1": "/raid/dataset/bert_hf_train",
    # "glm:pytorch_2.0:C500:1:8:1": "/raid/home_datasets_ckpt/glm/train/",
    # "mobilenetv2:pytorch_2.0:C500:1:8:1": "/raid/dataset/ImageNet_1k_2012/",
<<<<<<< HEAD

    # dcu cases
    # "glm:pytorch_1.13:K100:1:8:1": "/home/chenych/datasets/glm_train_datset/",
=======
    # "mask_rcnn:pytorch_2.0:C500:1:8:1": "/raid/dataset/coco2017/",
    # "detr:pytorch_2.0:C500:1:8:1": "/raid/dataset/coco2017/",
>>>>>>> 71813f73
}
<|MERGE_RESOLUTION|>--- conflicted
+++ resolved
@@ -82,14 +82,14 @@
     
     # "wav2vec2:pytorch_1.13:A100:1:8:1": "/raid/dataset/wav2vec2_data/LibriSpeech",
     # "WaveGlow:pytorch_1.13:A100:1:8:1": "/raid/dataset/LJSpeech/",
-    "resnet50:tensorflow2:A100:1:8:1": "/raid/dataset/ImageNet2012/tf_records/",
+    # "resnet50:tensorflow2:A100:1:8:1": "/raid/dataset/ImageNet2012/tf_records/",
 
     # "distilbert:pytorch_1.12:A100:1:8:1": "/raid/dataset/distilbert/",
     
     # "transformer:pytorch_1.13:A100:1:8:1": "/raid/dataset/transformer/wmt14_en_de_joined_dict",
     # "swin_transformer:pytorch_1.8:A100:1:8:1": "/raid/dataset/ImageNet_1k_2012/",
     # "transformer_xl:pytorch_1.8:A100:1:8:1": "/raid/dataset/transformer_xl/",
-    "t5_small:pytorch_1.12:A100:1:8:1": "/raid/dataset/t5_small_train",
+    # "t5_small:pytorch_1.12:A100:1:8:1": "/raid/dataset/t5_small_train",
     # "gpt2:pytorch_1.12:A100:1:8:1": "/raid/dataset/gpt2",
 
     # "bert_hf:pytorch_1.13:A100:1:8:1": "/raid/dataset/bert_hf_train",
@@ -161,12 +161,10 @@
     # "bert_hf:pytorch_2.0:C500:1:8:1": "/raid/dataset/bert_hf_train",
     # "glm:pytorch_2.0:C500:1:8:1": "/raid/home_datasets_ckpt/glm/train/",
     # "mobilenetv2:pytorch_2.0:C500:1:8:1": "/raid/dataset/ImageNet_1k_2012/",
-<<<<<<< HEAD
+    # "mask_rcnn:pytorch_2.0:C500:1:8:1": "/raid/dataset/coco2017/",
+    # "detr:pytorch_2.0:C500:1:8:1": "/raid/dataset/coco2017/",
 
     # dcu cases
     # "glm:pytorch_1.13:K100:1:8:1": "/home/chenych/datasets/glm_train_datset/",
-=======
-    # "mask_rcnn:pytorch_2.0:C500:1:8:1": "/raid/dataset/coco2017/",
-    # "detr:pytorch_2.0:C500:1:8:1": "/raid/dataset/coco2017/",
->>>>>>> 71813f73
+    
 }
