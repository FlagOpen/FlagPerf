--- conflicted
+++ resolved
@@ -105,15 +105,10 @@
     # kunlunxin cases
     # "gpt2:pytorch:R300:1:8:1": "/raid/dataset/gpt2"
     # "resnet50:pytorch:R300:1:8:1": "/raid/dataset/ImageNet_1k_2012/",
-<<<<<<< HEAD
-
     # "mask_rcnn:pytorch:R300:1:8:1": "/raid/dataset/coco2017/",
-
     # "transformer_xl:pytorch:R300:1:8:1": "/raid/dataset/transformer_xl/",
-
-=======
     # "faster_rcnn:pytorch:R300:1:8:1": "/raid/dataset/coco2017",
     # "transformer_xl:pytorch:R300:1:8:1": "/raid/dataset/transformer_xl/",
     # "glm:pytorch:R300:1:8:1": "/raid/home_datasets_ckpt/glm/train/",
->>>>>>> c87aa312
+
 }
