'''Test Configs, including'''
# -*-coding:utf-8 -*-

# Set accelerator's vendor name, e.g. iluvatar, cambricon, kunlunxin, ascend and mthreads.
# We will run benchmarks in training/<vendor>
VENDOR = "nvidia"

# Accelerator options for docker. TODO FIXME support more accelerators.
# possible value of ACCE_CONTAINER_OPT are:
#   iluvatar:
#       ' -v /lib/modules:/lib/modules '
#   kunlunxin:
#       " --device=/dev/xpu0 --device=/dev/xpu1 --device=/dev/xpu2" + \
#       " --device=/dev/xpu3 --device=/dev/xpu4 --device=/dev/xpu5" + \
#       " --device=/dev/xpu6 --device=/dev/xpu7 --device=/dev/xpuctrl"
#   nvidia:
#       " --gpus all"
#   ascend:
#       "--device=/dev/davinciX --device=/dev/davinci_manager + \
#        --device=/dev/devmm_svm --device=/dev/hisi_hdc + \
#        -v /usr/local/Ascend/driver -v /usr/local/dcmi -v /usr/local/bin/npu-smi"
#   mthreads:
#       " --env MTHREADS_VISIBLE_DEVICES=all"
ACCE_CONTAINER_OPT = " --gpus all"
# XXX_VISIBLE_DEVICE item name in env
# possible value of ACCE_VISIBLE_DEVICE_ENV_NAME are:
#   CUDA_VISIBLE_DEVICES for nvidia, iluvatar
#   MLU_VISIBLE_DEVICES for cambricon
#   XPU_VISIBLE_DEVICES for kunlunxin
#   ASCEND_VISIBLE_DEVICES for ascend
#   MUSA_VISIBLE_DEVICES for mthreads
ACCE_VISIBLE_DEVICE_ENV_NAME = "CUDA_VISIBLE_DEVICES"

# Set pip source, which will be used in preparing envs in container
PIP_SOURCE = "https://mirror.baidu.com/pypi/simple"

# The path that flagperf deploy in the cluster.
# Users must set FLAGPERF_PATH to where flagperf deploy
# You can assume the preset "/home/FlagPerf/training" points to Null
FLAGPERF_PATH = "/home/FlagPerf/training"
# Set log path on the host here.
FLAGPERF_LOG_PATH = FLAGPERF_PATH + "/result/"

# Set log level. It should be 'debug', 'info', 'warning', or 'error'.
FLAGPERF_LOG_LEVEL = 'debug'

# System config
# Share memory size
SHM_SIZE = "32G"
# Clear cache config. Clean system cache before running testcase.
CLEAR_CACHES = True

# Set the case dict you want to run here.
'''
# Users must use {
    "model:framework:hardwareID:nnodes:nproc:repeat": "dataset path"}
'''
CASES = {
    # nvidia cases
    "bert:pytorch_1.8:A100:1:8:1": "/raid/home_datasets_ckpt/bert/train/",
    "glm:pytorch_1.8:A100:1:8:1": "/raid/home_datasets_ckpt/glm/train/",
    "cpm:pytorch_1.8:A100:1:8:1": "/raid/home_datasets_ckpt/cpm/train/",

    #"llama2_7b_finetune:pytorch_2.0.1:A100:1:1:1": "/raid/dataset/llama2_finetune/",
    # "mobilenetv2:pytorch_1.8:A100:1:8:1": "/raid/dataset/ImageNet_1k_2012/",
    # "vit:pytorch_1.13:A100:1:8:1": "/raid/dataset/ImageNet_1k_2012/",
    # "efficientnet:pytorch_1.13:A100:1:8:1": "/raid/dataset/ImageNet_1k_2012/",

    # "faster_rcnn:pytorch_1.8:A100:1:8:1": "/raid/dataset/fasterrcnn/coco2017/",
    # "bigtransfer:pytorch_1.8:A100:1:8:1": "/raid/dataset/ImageNet_1k_2012/",

    #"tacotron2:pytorch_1.13:A100:1:8:1": "/raid/dataset/tacotron2/LJSpeech/",
    # "resnet50:pytorch_1.8:A100:1:8:1": "/raid/dataset/ImageNet_1k_2012/",
    # "mask_rcnn:pytorch_1.8:A100:1:8:1": "/raid/dataset/maskrcnn/coco2017",
    
    # "wav2vec2:pytorch_1.13:A100:1:8:1": "/raid/dataset/wav2vec2_data/LibriSpeech",
    # "WaveGlow:pytorch_1.13:A100:1:8:1": "/raid/dataset/LJSpeech/",

    # "distilbert:pytorch_1.12:A100:1:8:1": "/raid/dataset/distilbert/",
    
    # "transformer:pytorch_1.13:A100:1:8:1": "/raid/dataset/transformer/wmt14_en_de_joined_dict",
    # "swin_transformer:pytorch_1.8:A100:1:8:1": "/raid/dataset/ImageNet_1k_2012/",
    # "transformer_xl:pytorch_1.8:A100:1:8:1": "/raid/dataset/transformer_xl/",
    # "t5_small:pytorch_1.8:A100:1:8:1": "/home/datasets_ckpt/t5_small_train",
    # "gpt2:pytorch_1.12:A100:1:8:1": "/raid/dataset/gpt2",

    # "bert_hf:pytorch_1.13:A100:1:8:1": "/raid/dataset/bert_hf_train",
    # "longformer:pytorch_1.12:A100:1:8:1": "/raid/dataset/longformer_train/",
    # "detr:pytorch_1.13:A100:1:8:1": "/raid/dataset/detr/coco2017/",
    
    # "llama2_7b:deepspeed:A100:1:8:1": "/raid/dataset/llama2_7b_pretrain",
    # "aquila2_7b:flagscale:A100:1:8:1": "/raid/dataset/aquila2_7b_pretrain",
    
    # "llama1_7B:paddle_2.5.1:TP1PP1SH2SP8A10040G:1:8:1":"/raid/dataset/llama/"
    # "llama1_7B:paddle_2.5.1:TP2PP1SH1SP4A10040G:1:8:1":"/raid/dataset/llama/"
    # "llama1_7B:paddle_2.5.1:TP2PP1SH2SP4A10040G:1:8:1":"/raid/dataset/llama/"
    # "llama1_7B:paddle_2.5.1:TP2PP4SH1SP1A10040G:1:8:1":"/raid/dataset/llama/"
    # "llama1_13B:paddle_2.5.1:TP1PP1SH2SP8A10040G:1:8:1":"/raid/dataset/llama/"
    # "llama1_13B:paddle_2.5.1:TP2PP1SH1SP4A10040G:1:8:1":"/raid/dataset/llama/"
    # "llama1_13B:paddle_2.5.1:TP2PP1SH2SP4A10040G:1:8:1":"/raid/dataset/llama/"
    # "llama1_13B:paddle_2.5.1:TP2PP4SH1SP1A10040G:1:8:1":"/raid/dataset/llama/"

    # "gpt3_6.7B:paddle_2.5.1:TP1PP1SH2SP8A10040G:1:8:1":"/raid/dataset/gpt-3/"
    # "gpt3_6.7B:paddle_2.5.1:TP2PP1SH1SP4A10040G:1:8:1":"/raid/dataset/gpt-3/"
    # "gpt3_6.7B:paddle_2.5.1:TP2PP1SH2SP4A10040G:1:8:1":"/raid/dataset/gpt-3/"
    # "gpt3_6.7B:paddle_2.5.1:TP2PP4SH1SP1A10040G:1:8:1":"/raid/dataset/gpt-3/"
    # "gpt3_13B:paddle_2.5.1:TP1PP1SH2SP8A10040G:1:8:1":"/raid/dataset/gpt-3/"
    # "gpt3_13B:paddle_2.5.1:TP2PP1SH1SP4A10040G:1:8:1":"/raid/dataset/gpt-3/"
    # "gpt3_13B:paddle_2.5.1:TP2PP1SH2SP4A10040G:1:8:1":"/raid/dataset/gpt-3/"
    # "gpt3_13B:paddle_2.5.1:TP2PP4SH1SP1A10040G:1:8:1":"/raid/dataset/gpt-3/"

    # kunlunxin cases
    # "gpt2:pytorch:R300:1:8:1": "/raid/dataset/gpt2",
    # "resnet50:pytorch:R300:1:8:1": "/raid/dataset/ImageNet_1k_2012/",
    # "mask_rcnn:pytorch:R300:1:8:1": "/raid/dataset/coco2017/",
    # "retinanet:pytorch:R300:1:8:1": "/raid/dataset/coco2017/",
    # "transformer_xl:pytorch:R300:1:8:1": "/raid/dataset/transformer_xl/",
    # "faster_rcnn:pytorch:R300:1:8:1": "/raid/dataset/coco2017",
    # "transformer_xl:pytorch:R300:1:8:1": "/raid/dataset/transformer_xl/",
    # "glm:pytorch:R300:1:8:1": "/raid/home_datasets_ckpt/glm/train/",
    # "mobilenetv2:pytorch:R300:1:8:1": "/raid/dataset/ImageNet_1k_2012/",
    # "bert:pytorch:R300:1:8:1": "/raid/dataset/bert_large/train",
    # "longformer:pytorch:R300:1:8:1": "/raid/dataset/longformer_train",
    # "distilbert:pytorch:R300:1:8:1": "/raid/dataset/distilbert/",
    # "swin_transformer:pytorch:R300:1:8:1": "/raid/dataset/ImageNet_1k_2012/",
    # "tacotron2:pytorch:R300:1:8:1": "/raid/dataset/tacotron2/LJSpeech/",
<<<<<<< HEAD
    # "transformer:pytorch:R300:1:8:1": "/raid/dataset/transformer/wmt14_en_de_joined_dict",
=======
    # "bigtransfer:pytorch:R300:1:8:1": "/raid/dataset/ImageNet_1k_2012/",
>>>>>>> ced2419c

    # mthreads cases
    # "resnet50:pytorch_2.0:S4000:1:8:1": "/data/flagperf/ImageNet",
    # "retinanet:pytorch_2.0:S4000:1:8:1": "/data/flagperf/coco2017",
    # "bert_hf:pytorch_2.0:S4000:1:8:1": "/data/flagperf/bert_hf",
    # "llama2_7b:deepspeed:S4000:1:8:1": "/data/flagperf/llama/openwebtext",
}
<|MERGE_RESOLUTION|>--- conflicted
+++ resolved
@@ -124,11 +124,8 @@
     # "distilbert:pytorch:R300:1:8:1": "/raid/dataset/distilbert/",
     # "swin_transformer:pytorch:R300:1:8:1": "/raid/dataset/ImageNet_1k_2012/",
     # "tacotron2:pytorch:R300:1:8:1": "/raid/dataset/tacotron2/LJSpeech/",
-<<<<<<< HEAD
     # "transformer:pytorch:R300:1:8:1": "/raid/dataset/transformer/wmt14_en_de_joined_dict",
-=======
     # "bigtransfer:pytorch:R300:1:8:1": "/raid/dataset/ImageNet_1k_2012/",
->>>>>>> ced2419c
 
     # mthreads cases
     # "resnet50:pytorch_2.0:S4000:1:8:1": "/data/flagperf/ImageNet",
