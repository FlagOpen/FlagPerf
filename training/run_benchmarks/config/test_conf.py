--- conflicted
+++ resolved
@@ -101,9 +101,6 @@
     # "gpt3_13B:paddle_2.5.1:TP2PP4SH1SP1A10040G:1:8:1":"/raid/dataset/gpt-3/"
 
     # kunlunxin cases
-<<<<<<< HEAD
     # "gpt2:pytorch:R300:1:8:1": "/data/zhouyu/gpt2"
-=======
     # "resnet50:pytorch:R300:1:8:1": "/raid/dataset/ImageNet_1k_2012/",
->>>>>>> 6fd0beda
-}+}
