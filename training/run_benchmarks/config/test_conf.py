--- conflicted
+++ resolved
@@ -166,14 +166,9 @@
     # "mobilenetv2:pytorch_2.0:C500:1:8:1": "/raid/dataset/ImageNet_1k_2012/",
     # "mask_rcnn:pytorch_2.0:C500:1:8:1": "/raid/dataset/coco2017/",
     # "detr:pytorch_2.0:C500:1:8:1": "/raid/dataset/coco2017/",
-<<<<<<< HEAD
     # "transformer:pytorch_2.0:C500:1:8:1": "/raid/dataset/transformer/wmt14_en_de_joined_dict",
-=======
     # "cpm:pytorch_2.0:A100:1:8:1": "/raid/dataset/cpm/train/",
     # "distilbert:pytorch_2.0:A100:1:8:1": "/raid/dataset/distilbert/",
-    
-    
->>>>>>> 25a10a52
 
     # dcu cases
     # "glm:pytorch_1.13:K100:1:8:1": "/home/chenych/datasets/glm_train_datset/",
