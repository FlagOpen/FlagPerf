'''Test Configs, including'''
# -*-coding:utf-8 -*-

# Set accelerator's vendor name, e.g. iluvatar, cambricon, kunlunxin, ascend and mthreads.
# We will run benchmarks in training/<vendor>
VENDOR = "nvidia"

# Accelerator options for docker. TODO FIXME support more accelerators.
# possible value of ACCE_CONTAINER_OPT are:
#   iluvatar:
#       ' -v /lib/modules:/lib/modules '
#   kunlunxin:
#       " --device=/dev/xpu0 --device=/dev/xpu1 --device=/dev/xpu2" + \
#       " --device=/dev/xpu3 --device=/dev/xpu4 --device=/dev/xpu5" + \
#       " --device=/dev/xpu6 --device=/dev/xpu7 --device=/dev/xpuctrl"
#   nvidia:
#       " --gpus all"
#   ascend:
#       "--device=/dev/davinciX --device=/dev/davinci_manager + \
#        --device=/dev/devmm_svm --device=/dev/hisi_hdc + \
#        -v /usr/local/Ascend/driver -v /usr/local/dcmi -v /usr/local/bin/npu-smi"
#   mthreads:
#       " --env MTHREADS_VISIBLE_DEVICES=all"
ACCE_CONTAINER_OPT = " --gpus all"
# XXX_VISIBLE_DEVICE item name in env
# possible value of ACCE_VISIBLE_DEVICE_ENV_NAME are:
#   CUDA_VISIBLE_DEVICES for nvidia, iluvatar
#   MLU_VISIBLE_DEVICES for cambricon
#   XPU_VISIBLE_DEVICES for kunlunxin
#   ASCEND_VISIBLE_DEVICES for ascend
#   MUSA_VISIBLE_DEVICES for mthreads
ACCE_VISIBLE_DEVICE_ENV_NAME = "CUDA_VISIBLE_DEVICES"

# Set pip source, which will be used in preparing envs in container
PIP_SOURCE = "https://mirror.baidu.com/pypi/simple"

# The path that flagperf deploy in the cluster.
# Users must set FLAGPERF_PATH to where flagperf deploy
# You can assume the preset "/home/FlagPerf/training" points to Null
FLAGPERF_PATH = "/home/FlagPerf/training"
# Set log path on the host here.
FLAGPERF_LOG_PATH = FLAGPERF_PATH + "/result/"

# Set log level. It should be 'debug', 'info', 'warning', or 'error'.
FLAGPERF_LOG_LEVEL = 'debug'

# System config
# Share memory size
SHM_SIZE = "32G"
# Clear cache config. Clean system cache before running testcase.
CLEAR_CACHES = True

# Set the case dict you want to run here.
'''
# Users must use {
    "model:framework:hardwareID:nnodes:nproc:repeat": "dataset path"}
'''
CASES = {
    # nvidia cases
    "bert:pytorch_1.8:A100:1:8:1": "/raid/home_datasets_ckpt/bert/train/",
    "glm:pytorch_1.8:A100:1:8:1": "/raid/home_datasets_ckpt/glm/train/",
    "cpm:pytorch_1.8:A100:1:8:1": "/raid/home_datasets_ckpt/cpm/train/",

    # "mobilenetv2:pytorch_1.8:A100:1:8:1": "/raid/dataset/ImageNet_1k_2012/",
    # "vit:pytorch_1.13:A100:1:8:1": "/raid/dataset/ImageNet_1k_2012/",
    # "efficientnet:pytorch_1.13:A100:1:8:1": "/raid/dataset/ImageNet_1k_2012/",

    # "faster_rcnn:pytorch_1.8:A100:1:8:1": "/raid/dataset/fasterrcnn/coco2017/",
    # "bigtransfer:pytorch_1.8:A100:1:8:1": "/raid/dataset/ImageNet_1k_2012/",

    #"tacotron2:pytorch_1.13:A100:1:8:1": "/raid/dataset/tacotron2/LJSpeech/",
    # "resnet50:pytorch_1.8:A100:1:8:1": "/raid/dataset/ImageNet_1k_2012/",
    # "mask_rcnn:pytorch_1.8:A100:1:8:1": "/raid/dataset/maskrcnn/coco2017",
    
    # "wav2vec2:pytorch_1.13:A100:1:8:1": "/raid/dataset/wav2vec2_data/LibriSpeech",
    # "WaveGlow:pytorch_1.13:A100:1:8:1": "/raid/dataset/LJSpeech/",

    # "distilbert:pytorch_1.12:A100:1:8:1": "/raid/dataset/distilbert/",
    
    # "transformer:pytorch_1.13:A100:1:8:1": "/raid/dataset/transformer/wmt14_en_de_joined_dict",
    # "swin_transformer:pytorch_1.8:A100:1:8:1": "/raid/dataset/ImageNet_1k_2012/",
    # "transformer_xl:pytorch_1.8:A100:1:8:1": "/raid/dataset/transformer_xl/",
    # "t5_small:pytorch_1.8:A100:1:8:1": "/home/datasets_ckpt/t5_small_train",
    # "gpt2:pytorch_1.12:A100:1:8:1": "/raid/dataset/gpt2",

    # "bert_hf:pytorch_1.13:A100:1:8:1": "/raid/dataset/bert_hf_train",
    # "longformer:pytorch_1.12:A100:1:8:1": "/raid/dataset/longformer_train/",
    # "detr:pytorch_1.13:A100:1:8:1": "/raid/dataset/detr/coco2017/",
    
    # "llama2_7b:deepspeed:A100:1:8:1": "/raid/dataset/llama2_7b_pretrain",
    # "aquila2_7b:flagscale:A100:1:8:1": "/raid/dataset/aquila2_7b_pretrain",
    
    # "llama1_7B:paddle_2.5.1:TP1PP1SH2SP8A10040G:1:8:1":"/raid/dataset/llama/"
    # "llama1_7B:paddle_2.5.1:TP2PP1SH1SP4A10040G:1:8:1":"/raid/dataset/llama/"
    # "llama1_7B:paddle_2.5.1:TP2PP1SH2SP4A10040G:1:8:1":"/raid/dataset/llama/"
    # "llama1_7B:paddle_2.5.1:TP2PP4SH1SP1A10040G:1:8:1":"/raid/dataset/llama/"
    # "llama1_13B:paddle_2.5.1:TP1PP1SH2SP8A10040G:1:8:1":"/raid/dataset/llama/"
    # "llama1_13B:paddle_2.5.1:TP2PP1SH1SP4A10040G:1:8:1":"/raid/dataset/llama/"
    # "llama1_13B:paddle_2.5.1:TP2PP1SH2SP4A10040G:1:8:1":"/raid/dataset/llama/"
    # "llama1_13B:paddle_2.5.1:TP2PP4SH1SP1A10040G:1:8:1":"/raid/dataset/llama/"

    # "gpt3_6.7B:paddle_2.5.1:TP1PP1SH2SP8A10040G:1:8:1":"/raid/dataset/gpt-3/"
    # "gpt3_6.7B:paddle_2.5.1:TP2PP1SH1SP4A10040G:1:8:1":"/raid/dataset/gpt-3/"
    # "gpt3_6.7B:paddle_2.5.1:TP2PP1SH2SP4A10040G:1:8:1":"/raid/dataset/gpt-3/"
    # "gpt3_6.7B:paddle_2.5.1:TP2PP4SH1SP1A10040G:1:8:1":"/raid/dataset/gpt-3/"
    # "gpt3_13B:paddle_2.5.1:TP1PP1SH2SP8A10040G:1:8:1":"/raid/dataset/gpt-3/"
    # "gpt3_13B:paddle_2.5.1:TP2PP1SH1SP4A10040G:1:8:1":"/raid/dataset/gpt-3/"
    # "gpt3_13B:paddle_2.5.1:TP2PP1SH2SP4A10040G:1:8:1":"/raid/dataset/gpt-3/"
    # "gpt3_13B:paddle_2.5.1:TP2PP4SH1SP1A10040G:1:8:1":"/raid/dataset/gpt-3/"

    # kunlunxin cases
    # "gpt2:pytorch:R300:1:8:1": "/raid/dataset/gpt2",
    # "resnet50:pytorch:R300:1:8:1": "/raid/dataset/ImageNet_1k_2012/",
    # "mask_rcnn:pytorch:R300:1:8:1": "/raid/dataset/coco2017/",
    # "retinanet:pytorch:R300:1:8:1": "/raid/dataset/coco2017/",
    # "transformer_xl:pytorch:R300:1:8:1": "/raid/dataset/transformer_xl/",
    # "faster_rcnn:pytorch:R300:1:8:1": "/raid/dataset/coco2017",
    # "transformer_xl:pytorch:R300:1:8:1": "/raid/dataset/transformer_xl/",
    # "glm:pytorch:R300:1:8:1": "/raid/home_datasets_ckpt/glm/train/",
    # "mobilenetv2:pytorch:R300:1:8:1": "/raid/dataset/ImageNet_1k_2012/",
    # "bert:pytorch:R300:1:8:1": "/raid/dataset/bert_large/train",
    # "longformer:pytorch:R300:1:8:1": "/raid/dataset/longformer_train",
    # "distilbert:pytorch:R300:1:8:1": "/raid/dataset/distilbert/",
    # "swin_transformer:pytorch:R300:1:8:1": "/raid/dataset/ImageNet_1k_2012/",
    # "tacotron2:pytorch:R300:1:8:1": "/raid/dataset/tacotron2/LJSpeech/",
<<<<<<< HEAD
    # "transformer:pytorch:R300:1:8:1": "/raid/dataset/transformer/wmt14_en_de_joined_dict"
=======

    # mthreads cases
    # "resnet50:pytorch_2.0:S4000:1:8:1": "/data/flagperf/ImageNet",
    # "retinanet:pytorch_2.0:S4000:1:8:1": "/data/flagperf/coco2017",
    # "bert_hf:pytorch_2.0:S4000:1:8:1": "/data/flagperf/bert_hf",
    # "llama2_7b:deepspeed:S4000:1:8:1": "/data/flagperf/llama/openwebtext",
>>>>>>> dc9dcbb6
}
<|MERGE_RESOLUTION|>--- conflicted
+++ resolved
@@ -123,14 +123,11 @@
     # "distilbert:pytorch:R300:1:8:1": "/raid/dataset/distilbert/",
     # "swin_transformer:pytorch:R300:1:8:1": "/raid/dataset/ImageNet_1k_2012/",
     # "tacotron2:pytorch:R300:1:8:1": "/raid/dataset/tacotron2/LJSpeech/",
-<<<<<<< HEAD
-    # "transformer:pytorch:R300:1:8:1": "/raid/dataset/transformer/wmt14_en_de_joined_dict"
-=======
+    # "transformer:pytorch:R300:1:8:1": "/raid/dataset/transformer/wmt14_en_de_joined_dict",
 
     # mthreads cases
     # "resnet50:pytorch_2.0:S4000:1:8:1": "/data/flagperf/ImageNet",
     # "retinanet:pytorch_2.0:S4000:1:8:1": "/data/flagperf/coco2017",
     # "bert_hf:pytorch_2.0:S4000:1:8:1": "/data/flagperf/bert_hf",
     # "llama2_7b:deepspeed:S4000:1:8:1": "/data/flagperf/llama/openwebtext",
->>>>>>> dc9dcbb6
 }
