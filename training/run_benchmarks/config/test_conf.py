--- conflicted
+++ resolved
@@ -105,9 +105,7 @@
     # kunlunxin cases
     # "gpt2:pytorch:R300:1:8:1": "/raid/dataset/gpt2"
     # "resnet50:pytorch:R300:1:8:1": "/raid/dataset/ImageNet_1k_2012/",
-<<<<<<< HEAD
     # "retinanet:pytorch:R300:1:8:1": "/raid/dataset/coco2017/",
-=======
     # "transformer_xl:pytorch:R300:1:8:1": "/raid/dataset/transformer_xl/",
->>>>>>> c5058d97
+
 }
