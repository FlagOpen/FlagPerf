--- conflicted
+++ resolved
@@ -75,10 +75,7 @@
     
     # "transformer:pytorch_1.13:A100:1:8:1": "/raid/home_datasets_ckpt/transformer/train/",
     # "swin_transformer:pytorch_1.8:A100:1:8:1": "/raid/dataset/ImageNet_1k_2012/",
-<<<<<<< HEAD
     # "transformer_xl:pytorch_1.8:A100:1:8:1": "/raid/dataset/transformer_xl/",
-=======
     # "t5_small:pytorch_1.8:A100:1:8:1": "/home/datasets_ckpt/t5_small_train",
     # "gpt2:pytorch_1.12:A100:1:8:1": "/raid/dataset/gpt2",
->>>>>>> 98d85df9
 }