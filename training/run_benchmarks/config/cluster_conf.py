'''Cluster configs'''

# Hosts to run the benchmark. Each item is an IP address or a hostname.
<<<<<<< HEAD
HOSTS = ["10.1.2.158"]
=======
HOSTS = ["10.1.2.2", "10.1.2.3", "10.1.2.4"]
>>>>>>> 421321d5

# Hosts port to run the tensorflow distribution_strategy = 'multi_worker_mirrored'
HOSTS_PORTS = ["2222"]

# Master port to connect
MASTER_PORT = "29501"

# ssh connection port
SSH_PORT = "22"<|MERGE_RESOLUTION|>--- conflicted
+++ resolved
@@ -1,11 +1,7 @@
 '''Cluster configs'''
 
 # Hosts to run the benchmark. Each item is an IP address or a hostname.
-<<<<<<< HEAD
-HOSTS = ["10.1.2.158"]
-=======
 HOSTS = ["10.1.2.2", "10.1.2.3", "10.1.2.4"]
->>>>>>> 421321d5
 
 # Hosts port to run the tensorflow distribution_strategy = 'multi_worker_mirrored'
 HOSTS_PORTS = ["2222"]
