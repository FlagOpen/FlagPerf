# Copyright (c) 2024 BAAI. All rights reserved.
#
# Licensed under the Apache License, Version 2.0 (the "License")
#!/usr/bin/env python3
# -*- coding: UTF-8 -*-
import torch
import os
import time
from argparse import ArgumentParser, Namespace
import yaml
import sys
import subprocess
import math

sys.path.append("..")
from drivers.utils import *
from drivers.calculate import *


def parse_args():
    parser = ArgumentParser(description=" ")

    parser.add_argument("--vendor",
                        type=str,
                        required=True,
                        help="vendor name like nvidia")
    parser.add_argument("--case_name",
                        type=str,
                        required=True,
                        help="op name like mm")
    parser.add_argument("--spectflops",
                        type=str,
                        required=True,
                        help="spectflops of current dataformat")

    parser.add_argument("--dataformat",
                        type=str,
                        required=True,
                        help="like FP32,FP16")

    parser.add_argument("--oplib",
                        type=str,
                        required=True,
                        help="impl like pytorch/flaggems/cpp")

    parser.add_argument("--chip",
                        type=str,
                        required=True,
                        help="chip like A100_40_SXM")

    args, unknown_args = parser.parse_known_args()
    args.unknown_args = unknown_args
    return args


def main(config, case_config):
    correctness = do_correctness(config.case_name)
    correctness = correctness == 0
    dtype = {
        "FP32": torch.float32,
        "FP16": torch.float16,
        "BF16": torch.bfloat16,
        "INT32": torch.int32,
        "INT16": torch.int16,
        "BOOL": torch.bool
        }
    set_ieee_float32(config.vendor)

    Melements = case_config.Melements
    # default shape: (M, 1024, 1024)
    shape = (Melements, 1024, 1024)

    if config.vendor == 'kunlunxin':
        # if `Shape' specified in `case_config.yaml', use it
        if case_config.__contains__('Shape') and case_config.Shape is not None:
            shape = case_config.Shape

    a = torch.randn(shape, dtype=dtype[config.dataformat]).to(0)
    print(f'Shape for performance_test: {a.shape}')

<<<<<<< HEAD
    a = torch.randn(Melements, 1024, 1024, dtype=dtype[config.dataformat], requires_grad=True).to(0)
=======
>>>>>>> 788c8e76
    f = torch.nn.Softmax(dim=1).to(0)

    latency_nowarm, latency_warm, cputime, kerneltime = do_test(
        f, (a, ), host_device_sync, config, case_config, bp=True)

    op2flops = lambda x: x * 3 * math.prod(shape)

    perf_result = cal_perf(cputime, kerneltime, op2flops,
                           config.spectflops, bp=True)
    print_result(config, config.case_name, *perf_result, correctness,
                 latency_nowarm, latency_warm)


if __name__ == "__main__":
    config = parse_args()
    with open("case_config.yaml", "r") as file:
        case_config = yaml.safe_load(file)
    adapt_torch(config.vendor)
    with open(os.path.join(config.vendor, config.chip, "case_config.yaml"),
              "r") as file:
        case_config_vendor = yaml.safe_load(file)
    case_config.update(case_config_vendor)
    case_config = Namespace(**case_config)

    if config.oplib == "flaggems":
        import flag_gems
        flag_gems.enable()
        print("Using flaggems")
    else:
        print("Using nativetorch")
    main(config, case_config)<|MERGE_RESOLUTION|>--- conflicted
+++ resolved
@@ -75,13 +75,9 @@
         if case_config.__contains__('Shape') and case_config.Shape is not None:
             shape = case_config.Shape
 
-    a = torch.randn(shape, dtype=dtype[config.dataformat]).to(0)
+    a = torch.randn(shape, dtype=dtype[config.dataformat], requires_grad=True).to(0)
     print(f'Shape for performance_test: {a.shape}')
 
-<<<<<<< HEAD
-    a = torch.randn(Melements, 1024, 1024, dtype=dtype[config.dataformat], requires_grad=True).to(0)
-=======
->>>>>>> 788c8e76
     f = torch.nn.Softmax(dim=1).to(0)
 
     latency_nowarm, latency_warm, cputime, kerneltime = do_test(
