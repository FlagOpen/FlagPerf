--- conflicted
+++ resolved
@@ -72,17 +72,13 @@
     # default shape: (M * 1024, N)
     shape = (m * 1024, n)
 
-<<<<<<< HEAD
-    a = torch.randn(m * 1024 , n, dtype=dtype[config.dataformat], requires_grad=True).to(0)
-=======
     if config.vendor == 'kunlunxin':
         # if `Shape' specified in `case_config.yaml', use it
         if case_config.__contains__('Shape') and case_config.Shape is not None:
             shape = case_config.Shape
 
-    a = torch.randn(shape, dtype=dtype[config.dataformat]).to(0)
+    a = torch.randn(shape, dtype=dtype[config.dataformat], requires_grad=True).to(0)
     print(f'Shape for performance test: {a.shape}')
->>>>>>> 788c8e76
 
     latency_nowarm, latency_warm, cputime, kerneltime = do_test(
         f, (a, ), host_device_sync, config, case_config, bp=True) # 调整为torch.sub
