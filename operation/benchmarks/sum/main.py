--- conflicted
+++ resolved
@@ -75,11 +75,7 @@
     op2flops = lambda x: x * Melements * 1024 * 1024
 
     perf_result = cal_perf(cputime, kerneltime, op2flops,
-<<<<<<< HEAD
-                           case_config.SPECTFLOPS)
-=======
                            config.spectflops)
->>>>>>> dbad8e17
     print_result(config, config.case_name, *perf_result, correctness,
                  latency_nowarm, latency_warm)
 
