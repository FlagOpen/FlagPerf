--- conflicted
+++ resolved
@@ -1,41 +1,33 @@
-FLAGPERF_PATH: "/home/FlagPerf/operation"
-FLAGPERF_LOG_PATH: "result"
-##nvidia,iluvatar,or other
-VENDOR: "nvidia"
-# VENDOR: "kunlunxin"
-FLAGPERF_LOG_LEVEL: "info"
-HOSTS: ["192.168.1.2"]
-NPROC_PER_NODE: 1
-SSH_PORT: "22"
-HOSTS_PORTS: ["2222"]
-MASTER_PORT: "29501"
-SHM_SIZE: "32G"
-# only for iluvatar,dual process operation, modify device id,0 or 1
-DEVICE: 0
-# for nvidia, using " -- gpus all"
-<<<<<<< HEAD
-# for kunlunxin, using "--device=/dev/xpu0 --device=/dev/xpu1 --device=/dev/xpu2 --device=/dev/xpu3 --device=/dev/xpu4 --device=/dev/xpu5 --device=/dev/xpu6 --device=/dev/xpu7 --device=/dev/xpuctrl"
-=======
-# for iluvatar, using ""
->>>>>>> 70f8b32d
-# for xxx, using
-ACCE_CONTAINER_OPT: " --gpus all"
-PIP_SOURCE: "https://mirror.baidu.com/pypi/simple"
-CLEAR_CACHES: True
-# for nvidia, using "CUDA_VISIBLE_DEVICES"
-# for xxx, using
-ACCE_VISIBLE_DEVICE_ENV_NAME: "CUDA_VISIBLE_DEVICES"
-# "operation:dataFormat:chip": "docker_images"
-# now only support flaggems and nativepytorch
-CASES: 
-    "mm:FP16:312:nativetorch:A100_40_SXM": "ngctorch2403"
-#    "mm:FP16:flaggems:A100_40_SXM": "ngctorch2403"
-#    "mm:FP16:nativetorch:A100_40_SXM": "ngctorch2403"
-<<<<<<< HEAD
-#    'exp:FP32:nativetorch:R300p" : "xpytorch029"
-#    'exp:FP32:flaggems:R300p" : "xpytorch029"
-
-=======
-#    "abs:FP32:nativetorch:BI150": "bi150-410"
-
->>>>>>> 70f8b32d
+FLAGPERF_PATH: "/home/FlagPerf/operation"
+FLAGPERF_LOG_PATH: "result"
+##nvidia,iluvatar,or other
+VENDOR: "nvidia"
+# VENDOR: "kunlunxin"
+FLAGPERF_LOG_LEVEL: "info"
+HOSTS: ["192.168.1.2"]
+NPROC_PER_NODE: 1
+SSH_PORT: "22"
+HOSTS_PORTS: ["2222"]
+MASTER_PORT: "29501"
+SHM_SIZE: "32G"
+# only for iluvatar,dual process operation, modify device id,0 or 1
+DEVICE: 0
+# for nvidia, using " -- gpus all"
+# for kunlunxin, using "--device=/dev/xpu0 --device=/dev/xpu1 --device=/dev/xpu2 --device=/dev/xpu3 --device=/dev/xpu4 --device=/dev/xpu5 --device=/dev/xpu6 --device=/dev/xpu7 --device=/dev/xpuctrl"
+# for iluvatar, using ""
+# for xxx, using
+ACCE_CONTAINER_OPT: " --gpus all"
+PIP_SOURCE: "https://mirror.baidu.com/pypi/simple"
+CLEAR_CACHES: True
+# for nvidia, using "CUDA_VISIBLE_DEVICES"
+# for xxx, using
+ACCE_VISIBLE_DEVICE_ENV_NAME: "CUDA_VISIBLE_DEVICES"
+# "operation:dataFormat:chip": "docker_images"
+# now only support flaggems and nativepytorch
+CASES: 
+    "mm:FP16:312:nativetorch:A100_40_SXM": "ngctorch2403"
+#    "mm:FP16:flaggems:A100_40_SXM": "ngctorch2403"
+#    "mm:FP16:nativetorch:A100_40_SXM": "ngctorch2403"
+#    'exp:FP32:nativetorch:R300p" : "xpytorch029"
+#    'exp:FP32:flaggems:R300p" : "xpytorch029"
+#    "abs:FP32:nativetorch:BI150": "bi150-410"