--- conflicted
+++ resolved
@@ -119,11 +119,7 @@
       <td>存储</td>
       <td><a href="https://github.com/FlagOpen/FlagPerf/tree/main/base/benchmarks/main_memory-capacity/nvidia">算子或原语</a>,<br><a href="https://github.com/FlagOpen/FlagPerf/tree/main/base/toolkits/main_memory-capacity/nvidia">厂商专用工具</a></td>
     </tr>
-<<<<<<< HEAD
-    <tr>
-=======
-        <tr>
->>>>>>> aeba8522
+    <tr>
       <td>9</td>
         <td>CPU-芯片互连</td>
       <td>互联</td>
